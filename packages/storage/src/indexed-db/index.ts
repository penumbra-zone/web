import { AppParameters } from '@buf/penumbra-zone_penumbra.bufbuild_es/penumbra/core/app/v1/app_pb';
import {
  AssetId,
  EstimatedPrice,
  Metadata,
  Value,
} from '@buf/penumbra-zone_penumbra.bufbuild_es/penumbra/core/asset/v1/asset_pb';
import {
  Position,
  PositionId,
  PositionState,
  TradingPair,
} from '@buf/penumbra-zone_penumbra.bufbuild_es/penumbra/core/component/dex/v1/dex_pb';
import { GasPrices } from '@buf/penumbra-zone_penumbra.bufbuild_es/penumbra/core/component/fee/v1/fee_pb';
import {
  Epoch,
  Nullifier,
} from '@buf/penumbra-zone_penumbra.bufbuild_es/penumbra/core/component/sct/v1/sct_pb';
import { FmdParameters } from '@buf/penumbra-zone_penumbra.bufbuild_es/penumbra/core/component/shielded_pool/v1/shielded_pool_pb';
import {
  AddressIndex,
  IdentityKey,
  WalletId,
} from '@buf/penumbra-zone_penumbra.bufbuild_es/penumbra/core/keys/v1/keys_pb';
import { TransactionId } from '@buf/penumbra-zone_penumbra.bufbuild_es/penumbra/core/txhash/v1/txhash_pb';
import { StateCommitment } from '@buf/penumbra-zone_penumbra.bufbuild_es/penumbra/crypto/tct/v1/tct_pb';
import {
  NotesForVotingResponse,
  SpendableNoteRecord,
  SwapRecord,
  TransactionInfo,
} from '@buf/penumbra-zone_penumbra.bufbuild_es/penumbra/view/v1/view_pb';
import { assetPatterns, PRICE_RELEVANCE_THRESHOLDS } from '@penumbra-zone/types/assets';
import { IDBPDatabase, openDB, StoreNames } from 'idb';
import { IbdUpdater, IbdUpdates } from './updater';

import { IdbCursorSource } from './stream';

import { ValidatorInfo } from '@buf/penumbra-zone_penumbra.bufbuild_es/penumbra/core/component/stake/v1/stake_pb';
import { Transaction } from '@buf/penumbra-zone_penumbra.bufbuild_es/penumbra/core/transaction/v1/transaction_pb';
import { bech32mAssetId } from '@penumbra-zone/bech32m/passet';
import { bech32mIdentityKey, identityKeyFromBech32m } from '@penumbra-zone/bech32m/penumbravalid';
import { bech32mWalletId } from '@penumbra-zone/bech32m/penumbrawalletid';
import { getAssetId } from '@penumbra-zone/getters/metadata';
import { getIdentityKeyFromValidatorInfo } from '@penumbra-zone/getters/validator-info';
import { uint8ArrayToBase64 } from '@penumbra-zone/types/base64';
import { uint8ArrayToHex } from '@penumbra-zone/types/hex';
import {
  IDB_TABLES,
  IdbConstants,
  IdbUpdate,
  IndexedDbInterface,
  PenumbraDb,
} from '@penumbra-zone/types/indexed-db';
import type { Jsonified } from '@penumbra-zone/types/jsonified';
import type {
  ScanBlockResult,
  StateCommitmentTree,
} from '@penumbra-zone/types/state-commitment-tree';
import { sctPosition } from '@penumbra-zone/wasm/tree';
import {
  AuctionId,
  DutchAuctionDescription,
} from '@buf/penumbra-zone_penumbra.bufbuild_es/penumbra/core/component/auction/v1/auction_pb';
import { ChainRegistryClient } from '@penumbra-labs/registry';
import { PartialMessage } from '@bufbuild/protobuf';
import { getAmountFromRecord } from '@penumbra-zone/getters/spendable-note-record';
import { isZero } from '@penumbra-zone/types/amount';
import { IDB_VERSION } from './config';

interface IndexedDbProps {
  chainId: string;
  walletId: WalletId;
  registryClient: ChainRegistryClient;
}

export class IndexedDb implements IndexedDbInterface {
  private constructor(
    private readonly db: IDBPDatabase<PenumbraDb>,
    private readonly u: IbdUpdater,
    private readonly c: IdbConstants,
    private readonly chainId: string,
    readonly stakingTokenAssetId: AssetId,
  ) {}

  static async initialize({
    walletId,
    chainId,
    registryClient,
  }: IndexedDbProps): Promise<IndexedDb> {
    const bech32Id = bech32mWalletId(walletId);
    const idbName = `viewdata/${chainId}/${bech32Id}`;

    const db = await openDB<PenumbraDb>(idbName, IDB_VERSION, {
      upgrade(db: IDBPDatabase<PenumbraDb>) {
        // delete existing ObjectStores before re-creating them
        // all existing indexed-db data will be deleted when version is increased
        for (const objectStoreName of db.objectStoreNames) {
          db.deleteObjectStore(objectStoreName);
        }

        db.createObjectStore('FULL_SYNC_HEIGHT');
        db.createObjectStore('ASSETS', { keyPath: 'penumbraAssetId.inner' });
        const spendableNoteStore = db.createObjectStore('SPENDABLE_NOTES', {
          keyPath: 'noteCommitment.inner',
        });
        spendableNoteStore.createIndex('nullifier', 'nullifier.inner');
        spendableNoteStore.createIndex('assetId', 'note.value.assetId.inner');
        db.createObjectStore('TRANSACTIONS', { keyPath: 'id.inner' });
        db.createObjectStore('TREE_LAST_POSITION');
        db.createObjectStore('TREE_LAST_FORGOTTEN');
        db.createObjectStore('TREE_COMMITMENTS', { keyPath: 'commitment.inner' });
        // No unique id for given tree hash and hash can be the same for different positions. Using `autoIncrement` to make the item key an incremented index.
        db.createObjectStore('TREE_HASHES', { autoIncrement: true });
        db.createObjectStore('FMD_PARAMETERS');
        db.createObjectStore('APP_PARAMETERS');

        db.createObjectStore('ADVICE_NOTES');
        db.createObjectStore('SWAPS', {
          keyPath: 'swapCommitment.inner',
        }).createIndex('nullifier', 'nullifier.inner');
        db.createObjectStore('GAS_PRICES');
        db.createObjectStore('POSITIONS', { keyPath: 'id.inner' });
        db.createObjectStore('EPOCHS', { autoIncrement: true });
        db.createObjectStore('VALIDATOR_INFOS');
        db.createObjectStore('PRICES', {
          keyPath: ['pricedAsset.inner', 'numeraire.inner'],
        }).createIndex('pricedAsset', 'pricedAsset.inner');
        db.createObjectStore('AUCTIONS');
        db.createObjectStore('AUCTION_OUTSTANDING_RESERVES');
        db.createObjectStore('REGISTRY_VERSION');
      },
    });
    const constants = {
      name: idbName,
      version: IDB_VERSION,
      tables: IDB_TABLES,
    } satisfies IdbConstants;

    const instance = new this(
      db,
      new IbdUpdater(db),
      constants,
      chainId,
      registryClient.globals().stakingAssetId,
    );
    await instance.saveRegistryAssets(registryClient, chainId); // Pre-load asset metadata from registry

    const existing0thEpoch = await instance.getEpochByHeight(0n);
    if (!existing0thEpoch) await instance.addEpoch(0n); // Create first epoch

    return instance;
  }

  close(): void {
    this.db.close();
  }

  constants(): IdbConstants {
    return this.c;
  }

  subscribe<DBTypes extends PenumbraDb, StoreName extends StoreNames<DBTypes>>(
    table: StoreName,
  ): AsyncGenerator<IdbUpdate<DBTypes, StoreName>, void> {
    return this.u.subscribe(table);
  }

  public async getStateCommitmentTree(): Promise<StateCommitmentTree> {
    const lastPosition = await this.db.get('TREE_LAST_POSITION', 'last_position');
    const lastForgotten = await this.db.get('TREE_LAST_FORGOTTEN', 'last_forgotten');
    const hashes = await this.db.getAll('TREE_HASHES');
    const commitments = await this.db.getAll('TREE_COMMITMENTS');

    return {
      last_position: lastPosition ?? { Position: { epoch: 0, block: 0, commitment: 0 } },
      last_forgotten: lastForgotten ?? 0n,
      hashes,
      commitments,
    };
  }

  // All updates must be atomic in order to prevent invalid tree state
  public async saveScanResult(updates: ScanBlockResult): Promise<void> {
    const txs = new IbdUpdates();

    this.addSctUpdates(txs, updates.sctUpdates);
    this.addNewNotes(txs, updates.newNotes);
    await this.addNewSwaps(txs, updates.newSwaps, updates.height);
    txs.add({ table: 'FULL_SYNC_HEIGHT', value: updates.height, key: 'height' });

    await this.u.updateAll(txs);
  }

  async getFullSyncHeight() {
    return this.db.get('FULL_SYNC_HEIGHT', 'height');
  }

  async getSpendableNoteByNullifier(
    nullifier: Nullifier,
  ): Promise<SpendableNoteRecord | undefined> {
    const key = uint8ArrayToBase64(nullifier.inner);
    const json = await this.db.getFromIndex('SPENDABLE_NOTES', 'nullifier', key);
    if (!json) return undefined;
    return SpendableNoteRecord.fromJson(json);
  }

  async getSpendableNoteByCommitment(
    commitment: StateCommitment,
  ): Promise<SpendableNoteRecord | undefined> {
    const key = uint8ArrayToBase64(commitment.inner);
    const json = await this.db.get('SPENDABLE_NOTES', key);
    if (!json) return undefined;
    return SpendableNoteRecord.fromJson(json);
  }

  async saveSpendableNote(note: SpendableNoteRecord) {
    await this.u.update({
      table: 'SPENDABLE_NOTES',
      value: note.toJson() as Jsonified<SpendableNoteRecord>,
    });
  }

  /**
   * Gets metadata by asset ID.
   *
   * If possible, pass an `AssetId` with a populated `inner` property, as that
   * is by far the fastest way to retrieve metadata. However, you can also pass
   * an `AssetId` with either the `altBaseDenom` or `altBech32m` properties
   * populated. In those cases, `getAssetsMetadata` will iterate over every
   * metadata in the `ASSETS` table until it finds a match.
   */
  async getAssetsMetadata(assetId: AssetId): Promise<Metadata | undefined> {
    if (!assetId.inner.length && !assetId.altBaseDenom && !assetId.altBech32m) return undefined;

    if (assetId.inner.length) {
      const key = uint8ArrayToBase64(assetId.inner);
      const json = await this.db.get('ASSETS', key);
      if (!json) return undefined;
      return Metadata.fromJson(json);
    }

    if (assetId.altBaseDenom || assetId.altBech32m) {
      for await (const cursor of this.db.transaction('ASSETS').store) {
        const metadata = Metadata.fromJson(cursor.value);

        if (metadata.base === assetId.altBaseDenom) return metadata;

        if (
          metadata.penumbraAssetId &&
          bech32mAssetId(metadata.penumbraAssetId) === assetId.altBech32m
        ) {
          return metadata;
        }
      }
    }

    return undefined;
  }

  async *iterateAssetsMetadata() {
    yield* new ReadableStream(
      new IdbCursorSource(this.db.transaction('ASSETS').store.openCursor(), Metadata),
    );
  }

  async saveAssetsMetadata(metadata: Metadata) {
    await this.u.update({ table: 'ASSETS', value: metadata.toJson() as Jsonified<Metadata> });
  }

  // creates a local copy of the asset list from registry (https://github.com/prax-wallet/registry)
  async saveRegistryAssets(registryClient: ChainRegistryClient, chainId: string) {
    const { commit } = registryClient.version();
    const lastPosition = await this.db.get('REGISTRY_VERSION', 'commit');

    // Registry version already saved
    if (lastPosition === commit) return;

    try {
      const assets = registryClient.get(chainId).getAllAssets();
      const saveLocalMetadata = assets.map(m => this.saveAssetsMetadata(m));
      await Promise.all(saveLocalMetadata);
      await this.u.update({ table: 'REGISTRY_VERSION', key: 'commit', value: commit });
    } catch (error) {
      console.error('Failed pre-population of assets from the registry', error);
    }
  }

  async *iterateSpendableNotes() {
    yield* new ReadableStream(
      new IdbCursorSource(
        this.db.transaction('SPENDABLE_NOTES').store.openCursor(),
        SpendableNoteRecord,
      ),
    );
  }

  async *iterateTransactions() {
    yield* new ReadableStream(
      new IdbCursorSource(this.db.transaction('TRANSACTIONS').store.openCursor(), TransactionInfo),
    );
  }

  async saveTransaction(
    id: TransactionId,
    height: bigint,
    transaction: Transaction,
  ): Promise<void> {
    const tx = new TransactionInfo({ id, height, transaction });
    await this.u.update({
      table: 'TRANSACTIONS',
      value: tx.toJson() as Jsonified<TransactionInfo>,
    });
  }

  async getTransaction(txId: TransactionId): Promise<TransactionInfo | undefined> {
    const key = uint8ArrayToBase64(txId.inner);
    const jsonRecord = await this.db.get('TRANSACTIONS', key);
    if (!jsonRecord) return undefined;
    return TransactionInfo.fromJson(jsonRecord);
  }

  async getFmdParams(): Promise<FmdParameters | undefined> {
    const json = await this.db.get('FMD_PARAMETERS', 'params');
    if (!json) return undefined;
    return FmdParameters.fromJson(json);
  }

  async saveFmdParams(fmd: FmdParameters): Promise<void> {
    await this.u.update({
      table: 'FMD_PARAMETERS',
      value: fmd.toJson() as Jsonified<FmdParameters>,
      key: 'params',
    });
  }

  async getAppParams(): Promise<AppParameters | undefined> {
    const json = await this.db.get('APP_PARAMETERS', 'params');
    if (!json) return undefined;
    const appParams = AppParameters.fromJson(json);
    if (!appParams.chainId) return undefined;
    return appParams;
  }

  async saveAppParams(app: AppParameters): Promise<void> {
    // chain id shouldn't change
    if (app.chainId !== this.chainId) {
      this.db.close();
      throw new Error(`Mismatched chainId: idb ${this.chainId} but new ${app.chainId}`);
    }
    await this.u.update({
      table: 'APP_PARAMETERS',
      value: app.toJson() as Jsonified<AppParameters>,
      key: 'params',
    });
  }

  async *iterateSwaps() {
    yield* new ReadableStream(
      new IdbCursorSource(this.db.transaction('SWAPS').store.openCursor(), SwapRecord),
    );
  }

  async clear() {
    for (const storeName of Object.values(this.db.objectStoreNames)) {
      await this.db.clear(storeName);
    }
  }

  async getSwapByNullifier(nullifier: Nullifier): Promise<SwapRecord | undefined> {
    const key = uint8ArrayToBase64(nullifier.inner);
    const json = await this.db.getFromIndex('SWAPS', 'nullifier', key);
    if (!json) return undefined;
    return SwapRecord.fromJson(json);
  }

  async saveSwap(swap: SwapRecord) {
    await this.u.update({ table: 'SWAPS', value: swap.toJson() as Jsonified<SwapRecord> });
  }

  async getSwapByCommitment(commitment: StateCommitment): Promise<SwapRecord | undefined> {
    const key = uint8ArrayToBase64(commitment.inner);
    const json = await this.db.get('SWAPS', key);
    if (!json) return undefined;
    return SwapRecord.fromJson(json);
  }

  // TODO #1310 'getGasPrices()' should be renamed to 'getNativeGasPrice()'
  async getGasPrices(): Promise<GasPrices | undefined> {
    // TODO #1310 use this.stakingTokenAssetId as the key for the query
    const jsonGasPrices = await this.db.get('GAS_PRICES', 'gas_prices');
    if (!jsonGasPrices) return undefined;
    return GasPrices.fromJson(jsonGasPrices);
  }

  // TODO #1310 implement getAltGasPrices()

  async saveGasPrices(value: PartialMessage<GasPrices>): Promise<void> {
    await this.u.update({
      table: 'GAS_PRICES',
      value: new GasPrices(value).toJson() as Jsonified<GasPrices>,
      key: 'gas_prices',
    });
  }

  /**
   * Only 'SpendableNotes' with delegation assets are eligible for voting
   * This function is like a subquery in SQL:
   *  SELECT spendable_notes
   *  WHERE
   *  notes.asset_id IN ( SELECT asset_id FROM assets WHERE denom LIKE '_delegation\\_%' ESCAPE '\\')
   * This means that we must first get a list of only delegation assets, and then use it to filter the notes
   */
  async getNotesForVoting(
    addressIndex: AddressIndex | undefined,
    votableAtHeight: bigint,
  ): Promise<NotesForVotingResponse[]> {
    const delegationAssets = new Map<string, Metadata>();

    for await (const assetCursor of this.db.transaction('ASSETS').store) {
      const denomMetadata = Metadata.fromJson(assetCursor.value);
      if (
        assetPatterns.delegationToken.matches(denomMetadata.display) &&
        denomMetadata.penumbraAssetId
      ) {
        delegationAssets.set(uint8ArrayToHex(denomMetadata.penumbraAssetId.inner), denomMetadata);
      }
    }
    const notesForVoting: NotesForVotingResponse[] = [];

    for await (const noteCursor of this.db.transaction('SPENDABLE_NOTES').store) {
      const note = SpendableNoteRecord.fromJson(noteCursor.value);

      if (
        (addressIndex && !note.addressIndex?.equals(addressIndex)) ??
        !note.note?.value?.assetId?.inner
      ) {
        continue;
      }

      const isDelegationAssetNote = delegationAssets.has(
        uint8ArrayToHex(note.note.value.assetId.inner),
      );

      // Only notes that have not been spent can be used for voting.
      const noteNotSpentAtVoteHeight =
        note.heightSpent === 0n || note.heightSpent > votableAtHeight;

      // Note must be created at a height lower than the height of the vote
      const noteIsCreatedBeforeVote = note.heightCreated < votableAtHeight;

      if (isDelegationAssetNote && noteNotSpentAtVoteHeight && noteIsCreatedBeforeVote) {
        const asset = delegationAssets.get(uint8ArrayToHex(note.note.value.assetId.inner));

        // delegation asset denom consists of prefix 'delegation_' and validator identity key in bech32m encoding
        // For example, in denom 'delegation_penumbravalid12s9lanucncnyasrsqgy6z532q7nwsw3aqzzeqqas55kkpyf6lhsqs2w0zar'
        // 'penumbravalid12s9lanucncnyasrsqgy6z532q7nwsw3aqzzeqas55kkpyf6lhsqs2w0zar' is  validator identity key.
        const regexResult = assetPatterns.delegationToken.capture(asset?.display ?? '');
        if (!regexResult) throw new Error('expected delegation token identity key not present');

        notesForVoting.push(
          new NotesForVotingResponse({
            noteRecord: note,
            identityKey: identityKeyFromBech32m(regexResult.idKey),
          }),
        );
      }
    }
    return Promise.resolve(notesForVoting);
  }

  async *getOwnedPositionIds(
    positionState: PositionState | undefined,
    tradingPair: TradingPair | undefined,
  ) {
    yield* new ReadableStream({
      start: async cont => {
        let cursor = await this.db.transaction('POSITIONS').store.openCursor();
        while (cursor) {
          const position = Position.fromJson(cursor.value.position);
          if (
            (!positionState || positionState.equals(position.state)) &&
            (!tradingPair || tradingPair.equals(position.phi?.pair))
          )
            cont.enqueue(PositionId.fromJson(cursor.value.id));
          cursor = await cursor.continue();
        }
        cont.close();
      },
    });
  }

  async addPosition(positionId: PositionId, position: Position): Promise<void> {
    const positionRecord = {
      id: positionId.toJson() as Jsonified<PositionId>,
      position: position.toJson() as Jsonified<Position>,
    };
    await this.u.update({ table: 'POSITIONS', value: positionRecord });
  }

  async updatePosition(positionId: PositionId, newState: PositionState): Promise<void> {
    const key = uint8ArrayToBase64(positionId.inner);
    const positionRecord = await this.db.get('POSITIONS', key);

    if (!positionRecord) throw new Error('Position not found when trying to change its state');

    const position = Position.fromJson(positionRecord.position);
    position.state = newState;

    await this.u.update({
      table: 'POSITIONS',
      value: {
        id: positionId.toJson() as Jsonified<PositionId>,
        position: position.toJson() as Jsonified<Position>,
      },
    });
  }

  /**
   * Adds a new epoch with the given start height. Automatically sets the epoch
   * index by finding the previous epoch index, and adding 1n.
   */
  async addEpoch(startHeight: bigint): Promise<void> {
    const cursor = await this.db.transaction('EPOCHS', 'readonly').store.openCursor(null, 'prev');
    const previousEpoch = cursor?.value ? Epoch.fromJson(cursor.value) : undefined;
    const index = previousEpoch?.index !== undefined ? previousEpoch.index + 1n : 0n;

    // avoid saving the same epoch twice
    if (previousEpoch?.startHeight === startHeight) return;

    const newEpoch = {
      startHeight: startHeight.toString(),
      index: index.toString(),
    };

    await this.u.update({
      table: 'EPOCHS',
      value: newEpoch,
    });
  }

  /**
   * Get the epoch that contains the given block height.
   */
  async getEpochByHeight(
    /**
     * The block height to query by. Will return the epoch with the largest
     * start height smaller than `height` -- that is, the epoch that contains
     * this height.
     */
    height: bigint,
  ): Promise<Epoch | undefined> {
    let epoch: Epoch | undefined;

    /**
     * Iterate over epochs and return the one with the largest start height
     * smaller than `height`.
     *
     * Unfortunately, there doesn't appear to be a more efficient way of doing
     * this. We tried using epochs' start heights as their key so that we could
     * use a particular start height as a query bounds, but IndexedDB casts the
     * `bigint` start height to a string, which messes up sorting (the string
     * '11' is greater than the string '100', for example). For now, then, we
     * have to just iterate over all epochs to find the correct starting height.
     */
    for await (const cursor of this.db.transaction('EPOCHS', 'readonly').store) {
      const currentEpoch = Epoch.fromJson(cursor.value);

      if (currentEpoch.startHeight <= height) epoch = currentEpoch;
      else if (currentEpoch.startHeight > height) break;
    }

    return epoch;
  }

  /**
   * Inserts the validator info into the database, or updates an existing
   * validator info if one with the same identity key exists.
   */
  async upsertValidatorInfo(validatorInfo: ValidatorInfo): Promise<void> {
    const identityKeyAsBech32 = bech32mIdentityKey(getIdentityKeyFromValidatorInfo(validatorInfo));

    await this.u.update({
      table: 'VALIDATOR_INFOS',
      key: identityKeyAsBech32,
      value: validatorInfo.toJson() as Jsonified<ValidatorInfo>,
    });
  }

  /**
   * Iterates over all validator infos in the database.
   */
  async *iterateValidatorInfos() {
    yield* new ReadableStream(
      new IdbCursorSource(this.db.transaction('VALIDATOR_INFOS').store.openCursor(), ValidatorInfo),
    );
  }

  async getValidatorInfo(identityKey: IdentityKey): Promise<ValidatorInfo | undefined> {
    const key = bech32mIdentityKey(identityKey);
    const json = await this.db.get('VALIDATOR_INFOS', key);
    if (!json) return undefined;
    return ValidatorInfo.fromJson(json);
  }

  async updatePrice(
    /**
     * The asset to save the price for in terms of the numeraire.
     */
    pricedAsset: AssetId,
    /**
     * The numeraire is a standard against which to measure the value of the
     * priced asset.
     */
    numeraire: AssetId,
    /**
     * Multiply units of the priced asset by this value to get the value in the
     * numeraire.
     *
     * This is a floating-point number since the price is approximate.
     */
    numerairePerUnit: number,
    /**
     * If set, gives some idea of when the price was estimated.
     */
    asOfHeight: bigint,
  ) {
    const estimatedPrice = new EstimatedPrice({
      pricedAsset,
      numeraire,
      numerairePerUnit,
      asOfHeight,
    });

    await this.u.update({
      table: 'PRICES',
      value: estimatedPrice.toJson() as Jsonified<EstimatedPrice>,
    });
  }

  /**
   * Uses priceRelevanceThreshold to return only actual prices
   * If more than priceRelevanceThreshold blocks have passed since the price was saved, such price is not returned
   * priceRelevanceThreshold depends on the type of assets, for example, for delegation tokens the relevance lasts longer
   */
  async getPricesForAsset(
    assetMetadata: Metadata,
    latestBlockHeight: bigint,
  ): Promise<EstimatedPrice[]> {
    const base64AssetId = uint8ArrayToBase64(getAssetId(assetMetadata).inner);
    const results = await this.db.getAllFromIndex('PRICES', 'pricedAsset', base64AssetId);

    const priceRelevanceThreshold = this.determinePriceRelevanceThresholdForAsset(assetMetadata);
    const minHeight = latestBlockHeight - BigInt(priceRelevanceThreshold);

    return results
      .map(price => EstimatedPrice.fromJson(price))
      .filter(price => price.asOfHeight >= minHeight);
  }

  async clearSwapBasedPrices(): Promise<void> {
    const tx = this.db.transaction('PRICES', 'readwrite');
    const store = tx.objectStore('PRICES');

    let cursor = await store.openCursor();
    while (cursor) {
      const price = EstimatedPrice.fromJson(cursor.value);
      if (!price.numeraire?.equals(this.stakingTokenAssetId)) {
        await cursor.delete();
      }
      cursor = await cursor.continue();
    }
    await tx.done;
  }

  private determinePriceRelevanceThresholdForAsset(assetMetadata: Metadata): number {
    if (assetPatterns.delegationToken.capture(assetMetadata.display)) {
      return PRICE_RELEVANCE_THRESHOLDS.delegationToken;
    }
    return PRICE_RELEVANCE_THRESHOLDS.default;
  }

  private addSctUpdates(txs: IbdUpdates, sctUpdates: ScanBlockResult['sctUpdates']): void {
    if (sctUpdates.set_position) {
      txs.add({
        table: 'TREE_LAST_POSITION',
        value: sctUpdates.set_position,
        key: 'last_position',
      });
    }

    if (sctUpdates.set_forgotten) {
      txs.add({
        table: 'TREE_LAST_FORGOTTEN',
        value: sctUpdates.set_forgotten,
        key: 'last_forgotten',
      });
    }

    for (const c of sctUpdates.store_commitments) {
      txs.add({ table: 'TREE_COMMITMENTS', value: c });
    }

    for (const h of sctUpdates.store_hashes) {
      txs.add({ table: 'TREE_HASHES', value: h });
    }

    // TODO: What about updates.delete_ranges?
  }

  private addNewNotes(txs: IbdUpdates, notes: SpendableNoteRecord[]): void {
    for (const n of notes) {
      txs.add({ table: 'SPENDABLE_NOTES', value: n.toJson() as Jsonified<SpendableNoteRecord> });
    }
  }

  private async addNewSwaps(
    txs: IbdUpdates,
    swaps: SwapRecord[],
    blockHeight: bigint,
  ): Promise<void> {
    if (!swaps.length) return;

    const epoch =
      (await this.getEpochByHeight(blockHeight)) ?? new Epoch({ startHeight: 0n, index: 0n });

    for (const n of swaps) {
      if (!n.outputData) throw new Error('No output data in swap record');

      // Adds position prefix to swap record. Needed to make swap claims.
      n.outputData.sctPositionPrefix = sctPosition(blockHeight, epoch);

      txs.add({ table: 'SWAPS', value: n.toJson() as Jsonified<SwapRecord> });
    }
  }

  // As more auction types are created, add them to T as a union type.
  async upsertAuction<T extends DutchAuctionDescription>(
    auctionId: AuctionId,
    value: {
      auction?: T;
      noteCommitment?: StateCommitment;
      seqNum?: bigint;
      outstandingReserves?: { input: Value; output: Value };
    },
  ): Promise<void> {
    const key = uint8ArrayToBase64(auctionId.inner);
    const existingRecord = await this.db.get('AUCTIONS', key);
    const auction =
      (value.auction?.toJson() as Jsonified<T> | undefined) ?? existingRecord?.auction;
    const noteCommitment =
      (value.noteCommitment?.toJson() as Jsonified<StateCommitment> | undefined) ??
      existingRecord?.noteCommitment;
    const seqNum = value.seqNum ?? existingRecord?.seqNum;

    await this.u.update({
      table: 'AUCTIONS',
      key,
      value: {
        auction,
        noteCommitment,
        seqNum,
      },
    });
  }

  async getAuction(auctionId: AuctionId): Promise<{
    // Add more auction union types as they are created
    auction?: DutchAuctionDescription;
    noteCommitment?: StateCommitment;
    seqNum?: bigint;
  }> {
    const result = await this.db.get('AUCTIONS', uint8ArrayToBase64(auctionId.inner));

    return {
      auction: result?.auction ? DutchAuctionDescription.fromJson(result.auction) : undefined,
      noteCommitment: result?.noteCommitment
        ? StateCommitment.fromJson(result.noteCommitment)
        : undefined,
      seqNum: result?.seqNum,
    };
  }

  async addAuctionOutstandingReserves(
    auctionId: AuctionId,
    value: { input: Value; output: Value },
  ): Promise<void> {
    await this.db.add(
      'AUCTION_OUTSTANDING_RESERVES',
      {
        input: value.input.toJson() as Jsonified<Value>,
        output: value.output.toJson() as Jsonified<Value>,
      },
      uint8ArrayToBase64(auctionId.inner),
    );
  }

  async deleteAuctionOutstandingReserves(auctionId: AuctionId): Promise<void> {
    await this.db.delete('AUCTION_OUTSTANDING_RESERVES', uint8ArrayToBase64(auctionId.inner));
  }

  async getAuctionOutstandingReserves(
    auctionId: AuctionId,
  ): Promise<{ input: Value; output: Value } | undefined> {
    const result = await this.db.get(
      'AUCTION_OUTSTANDING_RESERVES',
      uint8ArrayToBase64(auctionId.inner),
    );

    if (!result) return undefined;

    return {
      input: Value.fromJson(result.input),
      output: Value.fromJson(result.output),
    };
  }

<<<<<<< HEAD
  fetchStakingTokenId(): AssetId {
    return this.stakingTokenAssetId;
  }

  async hasStakingAssetBalance(assetId: AssetId): Promise<boolean> {
=======
  async hasStakingAssetBalance(): Promise<boolean> {
>>>>>>> 3708e2c6
    const spendableUMNotes = await this.db.getAllFromIndex(
      'SPENDABLE_NOTES',
      'assetId',
      uint8ArrayToBase64(this.stakingTokenAssetId.inner),
    );

    return spendableUMNotes.some(note => {
      const umNote = SpendableNoteRecord.fromJson(note);
      return umNote.heightSpent === 0n && !isZero(getAmountFromRecord(umNote));
    });
  }
}<|MERGE_RESOLUTION|>--- conflicted
+++ resolved
@@ -815,15 +815,7 @@
     };
   }
 
-<<<<<<< HEAD
-  fetchStakingTokenId(): AssetId {
-    return this.stakingTokenAssetId;
-  }
-
-  async hasStakingAssetBalance(assetId: AssetId): Promise<boolean> {
-=======
   async hasStakingAssetBalance(): Promise<boolean> {
->>>>>>> 3708e2c6
     const spendableUMNotes = await this.db.getAllFromIndex(
       'SPENDABLE_NOTES',
       'assetId',
