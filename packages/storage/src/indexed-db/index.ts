import { IDBPDatabase, openDB, StoreNames } from 'idb';
import {
  bech32ToUint8Array,
  IDB_TABLES,
  IdbConstants,
  IdbUpdate,
  IndexedDbInterface,
  PenumbraDb,
  ScanBlockResult,
  StateCommitmentTree,
  uint8ArrayToBase64,
  uint8ArrayToHex,
} from '@penumbra-zone/types';
import { IbdUpdater, IbdUpdates } from './updater';
import { FmdParameters } from '@buf/penumbra-zone_penumbra.bufbuild_es/penumbra/core/component/chain/v1alpha1/chain_pb';
import { Nullifier } from '@buf/penumbra-zone_penumbra.bufbuild_es/penumbra/core/component/sct/v1alpha1/sct_pb';
import { TransactionId } from '@buf/penumbra-zone_penumbra.bufbuild_es/penumbra/core/txhash/v1alpha1/txhash_pb';
import {
  NotesForVotingResponse,
  SpendableNoteRecord,
  SwapRecord,
  TransactionInfo,
} from '@buf/penumbra-zone_penumbra.bufbuild_es/penumbra/view/v1alpha1/view_pb';
import {
  AssetId,
  DenomMetadata,
} from '@buf/penumbra-zone_penumbra.bufbuild_es/penumbra/core/asset/v1alpha1/asset_pb';
import { StateCommitment } from '@buf/penumbra-zone_penumbra.bufbuild_es/penumbra/crypto/tct/v1alpha1/tct_pb';
import { GasPrices } from '@buf/penumbra-zone_penumbra.bufbuild_es/penumbra/core/component/fee/v1alpha1/fee_pb';
import {
<<<<<<< HEAD
  PositionId,
  PositionState,
  TradingPair,
} from '@buf/penumbra-zone_penumbra.bufbuild_es/penumbra/core/component/dex/v1alpha1/dex_pb';
=======
  AddressIndex,
  IdentityKey,
} from '@buf/penumbra-zone_penumbra.bufbuild_es/penumbra/core/keys/v1alpha1/keys_pb';
import { assetPatterns } from '@penumbra-zone/constants';
>>>>>>> ddb87b17

interface IndexedDbProps {
  dbVersion: number; // Incremented during schema changes
  chainId: string;
  walletId: string;
}

export class IndexedDb implements IndexedDbInterface {
  private constructor(
    private readonly db: IDBPDatabase<PenumbraDb>,
    private readonly u: IbdUpdater,
    private readonly c: IdbConstants,
  ) {}

  static async initialize({ dbVersion, walletId, chainId }: IndexedDbProps): Promise<IndexedDb> {
    const dbName = `viewdata/${chainId}/${walletId}`;

    const db = await openDB<PenumbraDb>(dbName, dbVersion, {
      upgrade(db: IDBPDatabase<PenumbraDb>) {
        // delete existing ObjectStores before re-creating them
        // all existing indexed-db data will be deleted when version is increased
        for (const objectStoreName of db.objectStoreNames) {
          db.deleteObjectStore(objectStoreName);
        }

        db.createObjectStore('LAST_BLOCK_SYNCED');
        db.createObjectStore('ASSETS', { keyPath: 'penumbraAssetId.inner' });
        db.createObjectStore('SPENDABLE_NOTES', {
          keyPath: 'noteCommitment.inner',
        }).createIndex('nullifier', 'nullifier.inner');
        db.createObjectStore('TRANSACTION_INFO', { keyPath: 'id.inner' });
        db.createObjectStore('TREE_LAST_POSITION');
        db.createObjectStore('TREE_LAST_FORGOTTEN');
        db.createObjectStore('TREE_COMMITMENTS', { keyPath: 'commitment.inner' });
        // No unique id for given tree hash and hash can be the same for different positions. Using `autoIncrement` to make the item key an incremented index.
        db.createObjectStore('TREE_HASHES', { autoIncrement: true });
        db.createObjectStore('FMD_PARAMETERS');

        db.createObjectStore('NOTES');
        db.createObjectStore('SWAPS', {
          keyPath: 'swapCommitment.inner',
        }).createIndex('nullifier', 'nullifier.inner');
        db.createObjectStore('GAS_PRICES');
      },
    });
    const constants = {
      name: dbName,
      version: dbVersion,
      tables: IDB_TABLES,
    } satisfies IdbConstants;
    return new this(db, new IbdUpdater(db), constants);
  }

  constants(): IdbConstants {
    return this.c;
  }

  subscribe<DBTypes extends PenumbraDb, StoreName extends StoreNames<DBTypes>>(
    table: StoreName,
  ): AsyncGenerator<IdbUpdate<DBTypes, StoreName>, void> {
    return this.u.subscribe(table);
  }

  public async getStateCommitmentTree(): Promise<StateCommitmentTree> {
    const lastPosition = await this.db.get('TREE_LAST_POSITION', 'last_position');
    const lastForgotten = await this.db.get('TREE_LAST_FORGOTTEN', 'last_forgotten');
    const hashes = await this.db.getAll('TREE_HASHES');
    const commitments = await this.db.getAll('TREE_COMMITMENTS');

    return {
      last_position: lastPosition ?? { Position: { epoch: 0, block: 0, commitment: 0 } },
      last_forgotten: lastForgotten ?? 0n,
      hashes,
      commitments,
    };
  }

  // All updates must be atomic in order to prevent invalid tree state
  public async saveScanResult(updates: ScanBlockResult): Promise<void> {
    const txs = new IbdUpdates();

    this.addSctUpdates(txs, updates.sctUpdates);
    this.addNewNotes(txs, updates.newNotes);
    this.addNewSwaps(txs, updates.newSwaps);
    txs.add({ table: 'LAST_BLOCK_SYNCED', value: updates.height, key: 'last_block' });

    await this.u.updateAll(txs);
  }

  async getLastBlockSynced() {
    return this.db.get('LAST_BLOCK_SYNCED', 'last_block');
  }

  async getSpendableNoteByNullifier(
    nullifier: Nullifier,
  ): Promise<SpendableNoteRecord | undefined> {
    const key = uint8ArrayToBase64(nullifier.inner);
    const json = await this.db.getFromIndex('SPENDABLE_NOTES', 'nullifier', key);
    if (!json) return undefined;
    return SpendableNoteRecord.fromJson(json);
  }

  async getSpendableNoteByCommitment(
    commitment: StateCommitment,
  ): Promise<SpendableNoteRecord | undefined> {
    const key = uint8ArrayToBase64(commitment.inner);
    const json = await this.db.get('SPENDABLE_NOTES', key);
    if (!json) return undefined;
    return SpendableNoteRecord.fromJson(json);
  }

  async saveSpendableNote(note: SpendableNoteRecord) {
    await this.u.update({ table: 'SPENDABLE_NOTES', value: note.toJson() });
  }

  async getAssetsMetadata(assetId: AssetId): Promise<DenomMetadata | undefined> {
    const key = uint8ArrayToBase64(assetId.inner);
    const json = await this.db.get('ASSETS', key);
    if (!json) return undefined;
    return DenomMetadata.fromJson(json);
  }

  async getAllAssetsMetadata() {
    const jsonVals = await this.db.getAll('ASSETS');
    return jsonVals.map(a => DenomMetadata.fromJson(a));
  }

  async saveAssetsMetadata(metadata: DenomMetadata) {
    await this.u.update({ table: 'ASSETS', value: metadata.toJson() });
  }

  async getAllSpendableNotes() {
    const jsonVals = await this.db.getAll('SPENDABLE_NOTES');
    return jsonVals.map(a => SpendableNoteRecord.fromJson(a));
  }

  async getAllTransactionInfo() {
    const jsonVals = await this.db.getAll('TRANSACTION_INFO');
    return jsonVals.map(a => TransactionInfo.fromJson(a));
  }

  async saveTransactionInfo(tx: TransactionInfo): Promise<void> {
    const value = tx.toJson();
    await this.u.update({ table: 'TRANSACTION_INFO', value });
  }

  async getTransactionInfo(txId: TransactionId): Promise<TransactionInfo | undefined> {
    const key = uint8ArrayToBase64(txId.inner);
    const json = await this.db.get('TRANSACTION_INFO', key);
    if (!json) return undefined;
    return TransactionInfo.fromJson(json);
  }

  async getFmdParams(): Promise<FmdParameters | undefined> {
    const json = await this.db.get('FMD_PARAMETERS', 'params');
    if (!json) return undefined;
    return FmdParameters.fromJson(json);
  }

  async saveFmdParams(fmd: FmdParameters): Promise<void> {
    const value = fmd.toJson();
    await this.u.update({ table: 'FMD_PARAMETERS', value, key: 'params' });
  }

  async getAllSwaps(): Promise<SwapRecord[]> {
    const jsonVals = await this.db.getAll('SWAPS');
    return jsonVals.map(a => SwapRecord.fromJson(a));
  }

  async clear() {
    for (const storeName of Object.values(this.db.objectStoreNames)) {
      await this.db.clear(storeName);
    }
  }

  private addSctUpdates(txs: IbdUpdates, sctUpdates: ScanBlockResult['sctUpdates']): void {
    if (sctUpdates.set_position) {
      txs.add({
        table: 'TREE_LAST_POSITION',
        value: sctUpdates.set_position,
        key: 'last_position',
      });
    }

    if (sctUpdates.set_forgotten) {
      txs.add({
        table: 'TREE_LAST_FORGOTTEN',
        value: sctUpdates.set_forgotten,
        key: 'last_forgotten',
      });
    }

    for (const c of sctUpdates.store_commitments) {
      txs.add({ table: 'TREE_COMMITMENTS', value: c });
    }

    for (const h of sctUpdates.store_hashes) {
      txs.add({ table: 'TREE_HASHES', value: h });
    }

    // TODO: What about updates.delete_ranges?
  }

  private addNewNotes(txs: IbdUpdates, notes: SpendableNoteRecord[]): void {
    for (const n of notes) {
      txs.add({ table: 'SPENDABLE_NOTES', value: n.toJson() });
    }
  }

  private addNewSwaps(txs: IbdUpdates, swaps: SwapRecord[]): void {
    for (const n of swaps) {
      txs.add({ table: 'SWAPS', value: n.toJson() });
    }
  }

  async getSwapByNullifier(nullifier: Nullifier): Promise<SwapRecord | undefined> {
    const key = uint8ArrayToBase64(nullifier.inner);
    const json = await this.db.getFromIndex('SWAPS', 'nullifier', key);
    if (!json) return undefined;
    return SwapRecord.fromJson(json);
  }

  async saveSwap(swap: SwapRecord) {
    await this.u.update({ table: 'SWAPS', value: swap.toJson() });
  }

  async getSwapByCommitment(commitment: StateCommitment): Promise<SwapRecord | undefined> {
    const key = uint8ArrayToBase64(commitment.inner);
    const json = await this.db.get('SWAPS', key);
    if (!json) return undefined;
    return SwapRecord.fromJson(json);
  }

  async getGasPrices(): Promise<GasPrices | undefined> {
    return this.db.get('GAS_PRICES', 'gas_prices');
  }

  async saveGasPrices(value: GasPrices): Promise<void> {
    await this.u.update({ table: 'GAS_PRICES', value, key: 'gas_prices' });
  }

<<<<<<< HEAD
  async getOwnedPositionIds(
    positionState: PositionState | undefined,
    tradingPair: TradingPair | undefined,
  ): Promise<PositionId[]> {
    return Promise.resolve([]);
=======
  /**
   * Only 'SpendableNotes' with delegation assets are eligible for voting
   * This function is like a subquery in SQL:
   *  SELECT spendable_notes
   *  WHERE
   *  notes.asset_id IN ( SELECT asset_id FROM assets WHERE denom LIKE '_delegation\\_%' ESCAPE '\\')
   * This means that we must first get a list of only delegation assets, and then use it to filter the notes
   */
  async getNotesForVoting(
    addressIndex: AddressIndex | undefined,
    votableAtHeight: bigint,
  ): Promise<NotesForVotingResponse[]> {
    const delegationAssets = new Map<string, DenomMetadata>();

    for await (const assetCursor of this.db.transaction('ASSETS').store) {
      const denomMetadata = DenomMetadata.fromJson(assetCursor.value);
      if (
        assetPatterns.delegationTokenPattern.test(denomMetadata.display) &&
        denomMetadata.penumbraAssetId
      ) {
        delegationAssets.set(uint8ArrayToHex(denomMetadata.penumbraAssetId.inner), denomMetadata);
      }
    }
    const notesForVoting: NotesForVotingResponse[] = [];

    for await (const noteCursor of this.db.transaction('SPENDABLE_NOTES').store) {
      const note = SpendableNoteRecord.fromJson(noteCursor.value);

      if (
        (addressIndex && !note.addressIndex?.equals(addressIndex)) ??
        !note.note?.value?.assetId?.inner
      ) {
        continue;
      }

      const isDelegationAssetNote = delegationAssets.has(
        uint8ArrayToHex(note.note.value.assetId.inner),
      );

      // Only notes that have not been spent can be used for voting.
      const noteNotSpentAtVoteHeight =
        note.heightSpent === 0n || note.heightSpent > votableAtHeight;

      // Note must be created at a height lower than the height of the vote
      const noteIsCreatedBeforeVote = note.heightCreated < votableAtHeight;

      if (isDelegationAssetNote && noteNotSpentAtVoteHeight && noteIsCreatedBeforeVote) {
        const asset = delegationAssets.get(uint8ArrayToHex(note.note.value.assetId.inner));

        // delegation asset denom consists of prefix 'delegation_' and validator identity key in bech32m encoding
        // For example, in denom 'delegation_penumbravalid12s9lanucncnyasrsqgy6z532q7nwsw3aqzzeqqas55kkpyf6lhsqs2w0zar'
        // 'penumbravalid12s9lanucncnyasrsqgy6z532q7nwsw3aqzzeqas55kkpyf6lhsqs2w0zar' is  validator identity key.
        const bech32IdentityKey = asset?.display.replace(assetPatterns.delegationTokenPattern, '');

        if (!bech32IdentityKey)
          throw new Error('expected delegation token identity key not present');

        notesForVoting.push(
          new NotesForVotingResponse({
            noteRecord: note,
            identityKey: new IdentityKey({ ik: bech32ToUint8Array(bech32IdentityKey) }),
          }),
        );
      }
    }
    return Promise.resolve(notesForVoting);
>>>>>>> ddb87b17
  }
}<|MERGE_RESOLUTION|>--- conflicted
+++ resolved
@@ -28,17 +28,15 @@
 import { StateCommitment } from '@buf/penumbra-zone_penumbra.bufbuild_es/penumbra/crypto/tct/v1alpha1/tct_pb';
 import { GasPrices } from '@buf/penumbra-zone_penumbra.bufbuild_es/penumbra/core/component/fee/v1alpha1/fee_pb';
 import {
-<<<<<<< HEAD
+  AddressIndex,
+  IdentityKey,
+} from '@buf/penumbra-zone_penumbra.bufbuild_es/penumbra/core/keys/v1alpha1/keys_pb';
+import { assetPatterns } from '@penumbra-zone/constants';
+import {
   PositionId,
   PositionState,
   TradingPair,
 } from '@buf/penumbra-zone_penumbra.bufbuild_es/penumbra/core/component/dex/v1alpha1/dex_pb';
-=======
-  AddressIndex,
-  IdentityKey,
-} from '@buf/penumbra-zone_penumbra.bufbuild_es/penumbra/core/keys/v1alpha1/keys_pb';
-import { assetPatterns } from '@penumbra-zone/constants';
->>>>>>> ddb87b17
 
 interface IndexedDbProps {
   dbVersion: number; // Incremented during schema changes
@@ -280,13 +278,6 @@
     await this.u.update({ table: 'GAS_PRICES', value, key: 'gas_prices' });
   }
 
-<<<<<<< HEAD
-  async getOwnedPositionIds(
-    positionState: PositionState | undefined,
-    tradingPair: TradingPair | undefined,
-  ): Promise<PositionId[]> {
-    return Promise.resolve([]);
-=======
   /**
    * Only 'SpendableNotes' with delegation assets are eligible for voting
    * This function is like a subquery in SQL:
@@ -353,6 +344,12 @@
       }
     }
     return Promise.resolve(notesForVoting);
->>>>>>> ddb87b17
+  }
+
+  async getOwnedPositionIds(
+    positionState: PositionState | undefined,
+    tradingPair: TradingPair | undefined,
+  ): Promise<PositionId[]> {
+    return Promise.resolve([]);
   }
 }