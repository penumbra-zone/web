import {
  ActionPlan,
  ActionView,
} from '@buf/penumbra-zone_penumbra.bufbuild_es/penumbra/core/transaction/v1/transaction_pb';
import {
  AssetId,
  Metadata,
  Value,
  ValueView,
} from '@buf/penumbra-zone_penumbra.bufbuild_es/penumbra/core/asset/v1/asset_pb';
import { getAddressView } from './get-address-view';
import {
  Note,
  NoteView,
  OutputPlan,
  OutputView,
  SpendPlan,
  SpendView,
} from '@buf/penumbra-zone_penumbra.bufbuild_es/penumbra/core/component/shielded_pool/v1/shielded_pool_pb';
import {
  SwapClaimPlan,
  SwapClaimView,
  SwapPlan,
  SwapView,
} from '@buf/penumbra-zone_penumbra.bufbuild_es/penumbra/core/component/dex/v1/dex_pb';
<<<<<<< HEAD
import { bech32AssetId } from '@penumbra-zone/bech32/src/asset';
import type { Jsonified } from '@penumbra-zone/types/src/jsonified';
=======
>>>>>>> 7f339a54

const getValueView = async (
  value: Value | undefined,
  denomMetadataByAssetId: (id: AssetId) => Promise<Metadata>,
): Promise<ValueView> => {
  if (!value) throw new Error('No value to view');
  if (!value.assetId) throw new Error('No asset ID in value');
  if (!value.amount) throw new Error('No amount in value');

  return new ValueView({
    valueView: {
      case: 'knownAssetId',
      value: {
        amount: value.amount,
        metadata: await denomMetadataByAssetId(value.assetId),
      },
    },
  });
};

const getNoteView = async (
  note: Note | undefined,
  denomMetadataByAssetId: (id: AssetId) => Promise<Metadata>,
  fullViewingKey: string,
) => {
  if (!note) throw new Error('No note to view');
  if (!note.address) throw new Error('No address in note');
  if (!note.value) throw new Error('No value in note');

  return new NoteView({
    address: getAddressView(note.address, fullViewingKey),
    value: await getValueView(note.value, denomMetadataByAssetId),
  });
};

const getSpendView = async (
  spendPlan: SpendPlan,
  denomMetadataByAssetId: (id: AssetId) => Promise<Metadata>,
  fullViewingKey: string,
): Promise<SpendView> => {
  if (!spendPlan.note?.address) throw new Error('No address in spend plan');

  return new SpendView({
    spendView: {
      case: 'visible',
      value: {
        note: await getNoteView(spendPlan.note, denomMetadataByAssetId, fullViewingKey),
      },
    },
  });
};

const getOutputView = async (
  outputPlan: OutputPlan,
  denomMetadataByAssetId: (id: AssetId) => Promise<Metadata>,
  fullViewingKey: string,
): Promise<OutputView> => {
  if (!outputPlan.destAddress) throw new Error('No destAddress in output plan');

  return new OutputView({
    outputView: {
      case: 'visible',

      value: {
        note: {
          value: await getValueView(outputPlan.value, denomMetadataByAssetId),
          address: getAddressView(outputPlan.destAddress, fullViewingKey),
        },
      },
    },
  });
};

const getSwapView = (swapPlan: SwapPlan): SwapView => {
  return new SwapView({
    swapView: {
      case: 'visible',
      value: {
        swap: {
          body: {
            delta1I: swapPlan.swapPlaintext?.delta1I,
            delta2I: swapPlan.swapPlaintext?.delta2I,
            tradingPair: swapPlan.swapPlaintext?.tradingPair,
          },
        },
        swapPlaintext: swapPlan.swapPlaintext,
      },
    },
  });
};

const getSwapClaimView = async (
  swapClaimPlan: SwapClaimPlan,
  denomMetadataByAssetId: (id: AssetId) => Promise<Metadata>,
  fullViewingKey: string,
): Promise<SwapClaimView> => {
  return new SwapClaimView({
    swapClaimView: {
      case: 'visible',
      value: {
        output1: {
          address: swapClaimPlan.swapPlaintext?.claimAddress
            ? getAddressView(swapClaimPlan.swapPlaintext.claimAddress, fullViewingKey)
            : undefined,
          value: swapClaimPlan.outputData?.lambda1
            ? await getValueView(
                new Value({
                  amount: swapClaimPlan.outputData.lambda1,
                  assetId: swapClaimPlan.outputData.tradingPair?.asset1,
                }),
                denomMetadataByAssetId,
              )
            : undefined,
        },
        output2: {
          address: swapClaimPlan.swapPlaintext?.claimAddress
            ? getAddressView(swapClaimPlan.swapPlaintext.claimAddress, fullViewingKey)
            : undefined,
          value: swapClaimPlan.outputData?.lambda2
            ? await getValueView(
                new Value({
                  amount: swapClaimPlan.outputData.lambda2,
                  assetId: swapClaimPlan.outputData.tradingPair?.asset2,
                }),
                denomMetadataByAssetId,
              )
            : undefined,
        },
        swapClaim: {
          body: {
            fee: swapClaimPlan.swapPlaintext?.claimFee,
            outputData: swapClaimPlan.outputData,
          },
          epochDuration: swapClaimPlan.epochDuration,
        },
      },
    },
  });
};

export const viewActionPlan =
  (denomMetadataByAssetId: (id: AssetId) => Promise<Metadata>, fullViewingKey: string) =>
  async (actionPlan: ActionPlan): Promise<ActionView> => {
    switch (actionPlan.action.case) {
      case 'spend':
        return new ActionView({
          actionView: {
            case: 'spend',
            value: await getSpendView(
              actionPlan.action.value,
              denomMetadataByAssetId,
              fullViewingKey,
            ),
          },
        });
      case 'output':
        return new ActionView({
          actionView: {
            case: 'output',
            value: await getOutputView(
              actionPlan.action.value,
              denomMetadataByAssetId,
              fullViewingKey,
            ),
          },
        });
      case 'swap':
        return new ActionView({
          actionView: {
            case: 'swap',
            value: getSwapView(actionPlan.action.value),
          },
        });
      case 'swapClaim':
        return new ActionView({
          actionView: {
            case: 'swapClaim',
            value: await getSwapClaimView(
              actionPlan.action.value,
              denomMetadataByAssetId,
              fullViewingKey,
            ),
          },
        });
      case 'ics20Withdrawal':
        /**
         * Special case -- the `withdrawal` case in the action plan maps to the
         * `ics20Withdrawal` case in the action view.
         *
         * This should probably be renamed for consistency. See
         * https://github.com/penumbra-zone/penumbra/issues/3614.
         */
        return new ActionView({
          actionView: {
            case: 'ics20Withdrawal',
            value: actionPlan.action.value,
          },
        });
      case 'delegate':
      case 'undelegate':
        return new ActionView({ actionView: actionPlan.action });

      case 'undelegateClaim':
        return new ActionView({
          actionView: {
            case: 'undelegateClaim',
            value: {
              body: actionPlan.action.value,
            },
          },
        });

      case undefined:
        throw new Error('No action case in action plan');
      default:
        /**
         * `<ActionViewComponent />` only renders data about the `spend` and
         * `output` cases. For all other cases, it just renders the action name.
         *
         * @todo As we render more data about other action types, add them as
         * cases above.
         */
        return new ActionView({
          actionView: {
            case: actionPlan.action.case,
            value: {},
          },
        });
    }
  };<|MERGE_RESOLUTION|>--- conflicted
+++ resolved
@@ -23,11 +23,6 @@
   SwapPlan,
   SwapView,
 } from '@buf/penumbra-zone_penumbra.bufbuild_es/penumbra/core/component/dex/v1/dex_pb';
-<<<<<<< HEAD
-import { bech32AssetId } from '@penumbra-zone/bech32/src/asset';
-import type { Jsonified } from '@penumbra-zone/types/src/jsonified';
-=======
->>>>>>> 7f339a54
 
 const getValueView = async (
   value: Value | undefined,
