--- conflicted
+++ resolved
@@ -21,26 +21,6 @@
       continue;
     }
 
-<<<<<<< HEAD
-    const { txp: perspective, txv: view } = await generateTransactionInfo(
-      await fvk(),
-      txRecord.transaction,
-      indexedDb.constants(),
-    );
-
-    let tx_summary = await generateTransactionSummary(view);
-    console.log('tx_summary: ', tx_summary);
-
-    const txInfo = new TransactionInfo({
-      height: txRecord.height,
-      id: txRecord.id,
-      transaction: txRecord.transaction,
-      perspective,
-      view,
-    });
-
-    yield { txInfo };
-=======
     // Retrieve the transaction perspective (TxP) and view (TxV) from IndexDB,
     // if it exists, rather than crossing the wasm boundry and regenerating on the
     // fly every page reload.
@@ -61,6 +41,9 @@
         indexedDb.constants(),
       );
 
+      let tx_summary = await generateTransactionSummary(txv);
+      console.log('tx_summary: ', tx_summary);
+
       await indexedDb.saveTransactionInfo(txRecord.id, txp, txv);
       perspective = txp;
       view = txv;
@@ -75,6 +58,5 @@
         view,
       }),
     };
->>>>>>> 7ea03c71
   }
 };