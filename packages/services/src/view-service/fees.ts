--- conflicted
+++ resolved
@@ -1,10 +1,7 @@
 import { AssetId } from '@buf/penumbra-zone_penumbra.bufbuild_es/penumbra/core/asset/v1/asset_pb';
 import { TransactionPlannerRequest } from '@buf/penumbra-zone_penumbra.bufbuild_es/penumbra/view/v1/view_pb';
-<<<<<<< HEAD
+import { assetIdFromBaseDenom } from '@penumbra-zone/wasm/asset';
 import { IndexedDbInterface } from '@penumbra-zone/types/indexed-db';
-=======
-import { assetIdFromBaseDenom } from '@penumbra-zone/wasm/asset';
->>>>>>> 6c2bfdcf
 
 // Attempts to extract a fee token, with priority in descending order, from the assets used
 // in the actions of the planner request.
@@ -22,7 +19,9 @@
   const swapAsset = request.swaps.map(assetIn => assetIn.value?.assetId).find(Boolean);
   if (swapAsset) return swapAsset;
 
-<<<<<<< HEAD
+  const ics20WithdrawAsset = request.ics20Withdrawals.map(w => w.denom).find(Boolean);
+  if (ics20WithdrawAsset) return assetIdFromBaseDenom(ics20WithdrawAsset.denom);
+
   const swapCommitment = request.swapClaims
     .map(swapClaim => swapClaim.swapCommitment)
     .find(Boolean);
@@ -34,10 +33,6 @@
     // Use native staking token if asset id for the claim fee is undefined.
     return stakingTokenAssetId;
   }
-=======
-  const ics20WithdrawAsset = request.ics20Withdrawals.map(w => w.denom).find(Boolean);
-  if (ics20WithdrawAsset) return assetIdFromBaseDenom(ics20WithdrawAsset.denom);
->>>>>>> 6c2bfdcf
 
   throw new Error('Could not extract alternative fee assetId from TransactionPlannerRequest');
 };