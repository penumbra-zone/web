import { AssetId } from '@buf/penumbra-zone_penumbra.bufbuild_es/penumbra/core/asset/v1/asset_pb';
import { TransactionPlannerRequest } from '@buf/penumbra-zone_penumbra.bufbuild_es/penumbra/view/v1/view_pb';
import { IndexedDbInterface } from '@penumbra-zone/types/indexed-db';

// Attempts to extract a fee token, with priority in descending order, from the assets used
// in the actions of the planner request.
<<<<<<< HEAD
export const extractAltFee = async (
  request: TransactionPlannerRequest,
  stakingTokenAssetId: AssetId,
  indexedDb: IndexedDbInterface,
): Promise<AssetId> => {
=======
// TODO: expand functionality for other action types like auctions, IBC, governance, etc.
export const extractAltFee = (request: TransactionPlannerRequest): AssetId => {
>>>>>>> a650bcef
  const outputAsset = request.outputs.map(o => o.value?.assetId).find(Boolean);
  if (outputAsset) return outputAsset;

  const spendAsset = request.spends.map(o => o.value?.assetId).find(Boolean);
  if (spendAsset) return spendAsset;

  const swapAsset = request.swaps.map(assetIn => assetIn.value?.assetId).find(Boolean);
  if (swapAsset) return swapAsset;

<<<<<<< HEAD
  const swapCommitment = request.swapClaims
    .map(swapClaim => swapClaim.swapCommitment)
    .find(Boolean);
  if (swapCommitment) {
    const swaps = await indexedDb.getSwapByCommitment(swapCommitment);
    if (swaps?.swap?.claimFee?.assetId) {
      return swaps.swap.claimFee.assetId;
    }
    // Use native staking token if asset id for the claim fee is undefined.
    return stakingTokenAssetId;
  }

  const auctionScheduleAsset = request.dutchAuctionScheduleActions
    .map(a => a.description?.outputId)
    .find(Boolean);
  if (auctionScheduleAsset) return auctionScheduleAsset;

  const auctionEndAsset = request.dutchAuctionEndActions.map(a => a.auctionId?.inner).find(Boolean);
  if (auctionEndAsset) {
    return new AssetId({ inner: auctionEndAsset });
  }

  const auctionWithdrawAsset = request.dutchAuctionWithdrawActions
    .map(a => a.auctionId?.inner)
    .find(Boolean);
  if (auctionWithdrawAsset) {
    return new AssetId({ inner: auctionWithdrawAsset });
  }

=======
>>>>>>> a650bcef
  throw new Error('Could not extract alternative fee assetId from TransactionPlannerRequest');
};<|MERGE_RESOLUTION|>--- conflicted
+++ resolved
@@ -4,16 +4,11 @@
 
 // Attempts to extract a fee token, with priority in descending order, from the assets used
 // in the actions of the planner request.
-<<<<<<< HEAD
 export const extractAltFee = async (
   request: TransactionPlannerRequest,
   stakingTokenAssetId: AssetId,
   indexedDb: IndexedDbInterface,
 ): Promise<AssetId> => {
-=======
-// TODO: expand functionality for other action types like auctions, IBC, governance, etc.
-export const extractAltFee = (request: TransactionPlannerRequest): AssetId => {
->>>>>>> a650bcef
   const outputAsset = request.outputs.map(o => o.value?.assetId).find(Boolean);
   if (outputAsset) return outputAsset;
 
@@ -23,7 +18,6 @@
   const swapAsset = request.swaps.map(assetIn => assetIn.value?.assetId).find(Boolean);
   if (swapAsset) return swapAsset;
 
-<<<<<<< HEAD
   const swapCommitment = request.swapClaims
     .map(swapClaim => swapClaim.swapCommitment)
     .find(Boolean);
@@ -35,25 +29,6 @@
     // Use native staking token if asset id for the claim fee is undefined.
     return stakingTokenAssetId;
   }
-
-  const auctionScheduleAsset = request.dutchAuctionScheduleActions
-    .map(a => a.description?.outputId)
-    .find(Boolean);
-  if (auctionScheduleAsset) return auctionScheduleAsset;
-
-  const auctionEndAsset = request.dutchAuctionEndActions.map(a => a.auctionId?.inner).find(Boolean);
-  if (auctionEndAsset) {
-    return new AssetId({ inner: auctionEndAsset });
-  }
-
-  const auctionWithdrawAsset = request.dutchAuctionWithdrawActions
-    .map(a => a.auctionId?.inner)
-    .find(Boolean);
-  if (auctionWithdrawAsset) {
-    return new AssetId({ inner: auctionWithdrawAsset });
-  }
-
-=======
->>>>>>> a650bcef
+  
   throw new Error('Could not extract alternative fee assetId from TransactionPlannerRequest');
 };