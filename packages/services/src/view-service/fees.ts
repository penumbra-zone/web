import { AssetId } from '@buf/penumbra-zone_penumbra.bufbuild_es/penumbra/core/asset/v1/asset_pb';
import { TransactionPlannerRequest } from '@buf/penumbra-zone_penumbra.bufbuild_es/penumbra/view/v1/view_pb';
import { assetIdFromBaseDenom } from '@penumbra-zone/wasm/asset';

// Attempts to extract a fee token, with priority in descending order, from the assets used
// in the actions of the planner request.
// TODO: expand functionality for other action types like auctions, IBC, governance, etc.
export const extractAltFee = (request: TransactionPlannerRequest): AssetId => {
  const outputAsset = request.outputs.map(o => o.value?.assetId).find(Boolean);
  if (outputAsset) return outputAsset;

  const spendAsset = request.spends.map(o => o.value?.assetId).find(Boolean);
  if (spendAsset) return spendAsset;

  const swapAsset = request.swaps.map(assetIn => assetIn.value?.assetId).find(Boolean);
  if (swapAsset) return swapAsset;

<<<<<<< HEAD
  const ics20WithdrawAsset = request.ics20Withdrawals.map(w => w.denom).find(Boolean);
  if (ics20WithdrawAsset) return assetIdFromBaseDenom(ics20WithdrawAsset.denom);

  const auctionScheduleAsset = request.dutchAuctionScheduleActions
    .map(a => a.description?.outputId)
    .find(Boolean);
  if (auctionScheduleAsset) return auctionScheduleAsset;

  const auctionEndAsset = request.dutchAuctionEndActions.map(a => a.auctionId?.inner).find(Boolean);
  if (auctionEndAsset) {
    return new AssetId({ inner: auctionEndAsset });
  }

  const auctionWithdrawAsset = request.dutchAuctionWithdrawActions
    .map(a => a.auctionId?.inner)
    .find(Boolean);
  if (auctionWithdrawAsset) {
    return new AssetId({ inner: auctionWithdrawAsset });
  }

=======
>>>>>>> a650bcef
  throw new Error('Could not extract alternative fee assetId from TransactionPlannerRequest');
};<|MERGE_RESOLUTION|>--- conflicted
+++ resolved
@@ -15,28 +15,8 @@
   const swapAsset = request.swaps.map(assetIn => assetIn.value?.assetId).find(Boolean);
   if (swapAsset) return swapAsset;
 
-<<<<<<< HEAD
   const ics20WithdrawAsset = request.ics20Withdrawals.map(w => w.denom).find(Boolean);
   if (ics20WithdrawAsset) return assetIdFromBaseDenom(ics20WithdrawAsset.denom);
 
-  const auctionScheduleAsset = request.dutchAuctionScheduleActions
-    .map(a => a.description?.outputId)
-    .find(Boolean);
-  if (auctionScheduleAsset) return auctionScheduleAsset;
-
-  const auctionEndAsset = request.dutchAuctionEndActions.map(a => a.auctionId?.inner).find(Boolean);
-  if (auctionEndAsset) {
-    return new AssetId({ inner: auctionEndAsset });
-  }
-
-  const auctionWithdrawAsset = request.dutchAuctionWithdrawActions
-    .map(a => a.auctionId?.inner)
-    .find(Boolean);
-  if (auctionWithdrawAsset) {
-    return new AssetId({ inner: auctionWithdrawAsset });
-  }
-
-=======
->>>>>>> a650bcef
   throw new Error('Could not extract alternative fee assetId from TransactionPlannerRequest');
 };