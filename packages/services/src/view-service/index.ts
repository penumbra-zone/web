import type { HandlerContext, ServiceImpl } from '@connectrpc/connect';
import type { ViewService } from '@penumbra-zone/protobuf';
import { addressByIndex } from './address-by-index.js';
import { appParameters } from './app-parameters.js';
import { assetMetadataById } from './asset-metadata-by-id.js';
import { assets } from './assets.js';
import { auctions } from './auctions.js';
import { authorizeAndBuild } from './authorize-and-build.js';
import { balances } from './balances.js';
import { broadcastTransaction } from './broadcast-transaction.js';
import { delegationsByAddressIndex } from './delegations-by-address-index.js';
import { ephemeralAddress } from './ephemeral-address.js';
import { fMDParameters } from './fmd-parameters.js';
import { gasPrices } from './gas-prices.js';
import { indexByAddress } from './index-by-address.js';
import { noteByCommitment } from './note-by-commitment.js';
import { notes } from './notes.js';
import { notesForVoting } from './notes-for-voting.js';
import { nullifierStatus } from './nullifier-status.js';
import { ownedPositionIds } from './owned-position-ids.js';
import { status } from './status.js';
import { statusStream } from './status-stream.js';
import { swapByCommitment } from './swap-by-commitment.js';
import { transactionInfo } from './transaction-info.js';
import { transactionInfoByHash } from './transaction-info-by-hash.js';
import { transactionPlanner } from './transaction-planner/index.js';
import { unbondingTokensByAddressIndex } from './unbonding-tokens-by-address-index/index.js';
import { unclaimedSwaps } from './unclaimed-swaps.js';
import { walletId } from './wallet-id.js';
import { witness } from './witness.js';
import { witnessAndBuild } from './witness-and-build.js';
import { transparentAddress } from './transparent-address.js';
import { latestSwaps } from './latest-swaps.js';
<<<<<<< HEAD
import { PartialMessage } from '@bufbuild/protobuf';
import {
  TournamentVotesRequest,
  TournamentVotesResponse,
  LqtVotingNotesRequest,
  LqtVotingNotesResponse,
} from '@penumbra-zone/protobuf/penumbra/view/v1/view_pb';
=======
import { lqtVotingNotes } from './lqt-voting-notes.js';
import { tournamentVotes } from './tournament-votes.js';
>>>>>>> 2d60fe4d

export type Impl = ServiceImpl<typeof ViewService>;

export const viewImpl: Impl = {
  addressByIndex,
  appParameters,
  assetMetadataById,
  assets,
  auctions,
  authorizeAndBuild,
  balances,
  broadcastTransaction,
  delegationsByAddressIndex,
  ephemeralAddress,
  fMDParameters,
  gasPrices,
  indexByAddress,
  noteByCommitment,
  notes,
  notesForVoting,
  nullifierStatus,
  ownedPositionIds,
  status,
  statusStream,
  swapByCommitment,
  transactionInfo,
  transactionInfoByHash,
  transactionPlanner,
  unbondingTokensByAddressIndex,
  unclaimedSwaps,
  walletId,
  witness,
  witnessAndBuild,
  transparentAddress,
  latestSwaps,
<<<<<<< HEAD
  tournamentVotes: function (
    _request: TournamentVotesRequest,
    _context: HandlerContext,
  ):
    | TournamentVotesResponse
    | PartialMessage<TournamentVotesResponse>
    | Promise<TournamentVotesResponse | PartialMessage<TournamentVotesResponse>> {
    throw new Error('Function not implemented.');
  },
  lqtVotingNotes: function (
    _request: LqtVotingNotesRequest,
    _context: HandlerContext,
  ): AsyncIterable<LqtVotingNotesResponse | PartialMessage<LqtVotingNotesResponse>> {
    throw new Error('Function not implemented.');
  },
=======
  lqtVotingNotes,
  tournamentVotes,
>>>>>>> 2d60fe4d
};<|MERGE_RESOLUTION|>--- conflicted
+++ resolved
@@ -31,18 +31,8 @@
 import { witnessAndBuild } from './witness-and-build.js';
 import { transparentAddress } from './transparent-address.js';
 import { latestSwaps } from './latest-swaps.js';
-<<<<<<< HEAD
-import { PartialMessage } from '@bufbuild/protobuf';
-import {
-  TournamentVotesRequest,
-  TournamentVotesResponse,
-  LqtVotingNotesRequest,
-  LqtVotingNotesResponse,
-} from '@penumbra-zone/protobuf/penumbra/view/v1/view_pb';
-=======
 import { lqtVotingNotes } from './lqt-voting-notes.js';
 import { tournamentVotes } from './tournament-votes.js';
->>>>>>> 2d60fe4d
 
 export type Impl = ServiceImpl<typeof ViewService>;
 
@@ -78,24 +68,6 @@
   witnessAndBuild,
   transparentAddress,
   latestSwaps,
-<<<<<<< HEAD
-  tournamentVotes: function (
-    _request: TournamentVotesRequest,
-    _context: HandlerContext,
-  ):
-    | TournamentVotesResponse
-    | PartialMessage<TournamentVotesResponse>
-    | Promise<TournamentVotesResponse | PartialMessage<TournamentVotesResponse>> {
-    throw new Error('Function not implemented.');
-  },
-  lqtVotingNotes: function (
-    _request: LqtVotingNotesRequest,
-    _context: HandlerContext,
-  ): AsyncIterable<LqtVotingNotesResponse | PartialMessage<LqtVotingNotesResponse>> {
-    throw new Error('Function not implemented.');
-  },
-=======
   lqtVotingNotes,
   tournamentVotes,
->>>>>>> 2d60fe4d
 };