--- conflicted
+++ resolved
@@ -24,17 +24,14 @@
 import { StateCommitment } from '@buf/penumbra-zone_penumbra.bufbuild_es/penumbra/crypto/tct/v1alpha1/tct_pb';
 import { GasPrices } from '@buf/penumbra-zone_penumbra.bufbuild_es/penumbra/core/component/fee/v1alpha1/fee_pb';
 import { AddressIndex } from '@buf/penumbra-zone_penumbra.bufbuild_es/penumbra/core/keys/v1alpha1/keys_pb';
-<<<<<<< HEAD
 import {
   Position,
   PositionId,
   PositionState,
   TradingPair,
 } from '@buf/penumbra-zone_penumbra.bufbuild_es/penumbra/core/component/dex/v1alpha1/dex_pb';
-=======
 import { Jsonified } from './jsonified';
 import { Note } from '@buf/penumbra-zone_penumbra.bufbuild_es/penumbra/core/component/shielded_pool/v1alpha1/shielded_pool_pb';
->>>>>>> c1ac0011
 
 export interface IdbUpdate<DBTypes extends PenumbraDb, StoreName extends StoreNames<DBTypes>> {
   table: StoreName;
@@ -152,8 +149,8 @@
 
 // need to store PositionId and Position in the same table
 export interface PositionRecord {
-  id: JsonValue; // PositionId (must be JsonValue because ['id']['inner'] is a key )
-  position: JsonValue; // Position
+  id: Jsonified<PositionId>; // PositionId (must be JsonValue because ['id']['inner'] is a key )
+  position: Jsonified<Position>; // Position
 }
 
 export type Tables = Record<string, StoreNames<PenumbraDb>>;
