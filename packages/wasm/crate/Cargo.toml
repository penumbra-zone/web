[package]
name = "penumbra-wasm"
version = "2.0.0"
edition = "2021"

[profile.release]
opt-level = "s"

[lib]
crate-type = ["cdylib", "rlib"]

[features]
default = ["console_error_panic_hook"]
mock-database = []

[dependencies]
<<<<<<< HEAD
penumbra-auction = { git = "https://github.com/penumbra-zone/penumbra.git", tag = "v2.0.1", package = "penumbra-sdk-auction", default-features = false }
penumbra-asset = { git = "https://github.com/penumbra-zone/penumbra.git", tag = "v2.0.1", package = "penumbra-sdk-asset" }
penumbra-compact-block = { git = "https://github.com/penumbra-zone/penumbra.git", tag = "v2.0.1", package = "penumbra-sdk-compact-block", default-features = false }
penumbra-dex = { git = "https://github.com/penumbra-zone/penumbra.git", tag = "v2.0.1", package = "penumbra-sdk-dex", default-features = false }
penumbra-fee = { git = "https://github.com/penumbra-zone/penumbra.git", tag = "v2.0.1", package = "penumbra-sdk-fee", default-features = false }
penumbra-governance = { git = "https://github.com/penumbra-zone/penumbra.git", tag = "v2.0.1", package = "penumbra-sdk-governance", default-features = false }
penumbra-keys = { git = "https://github.com/penumbra-zone/penumbra.git", tag = "v2.0.1", package = "penumbra-sdk-keys" }
penumbra-num = { git = "https://github.com/penumbra-zone/penumbra.git", tag = "v2.0.1", package = "penumbra-sdk-num" }
penumbra-proof-params = { git = "https://github.com/penumbra-zone/penumbra.git", tag = "v2.0.1", package = "penumbra-sdk-proof-params", default-features = false }
penumbra-proto = { git = "https://github.com/penumbra-zone/penumbra.git", tag = "v2.0.1", package = "penumbra-sdk-proto", default-features = false }
penumbra-sct = { git = "https://github.com/penumbra-zone/penumbra.git", tag = "v2.0.1", package = "penumbra-sdk-sct", default-features = false }
penumbra-shielded-pool = { git = "https://github.com/penumbra-zone/penumbra.git", tag = "v2.0.1", package = "penumbra-sdk-shielded-pool", default-features = false }
penumbra-stake = { git = "https://github.com/penumbra-zone/penumbra.git", tag = "v2.0.1", package = "penumbra-sdk-stake", default-features = false }
penumbra-tct = { git = "https://github.com/penumbra-zone/penumbra.git", tag = "v2.0.1", package = "penumbra-sdk-tct" }
penumbra-transaction = { git = "https://github.com/penumbra-zone/penumbra.git", tag = "v2.0.1", package = "penumbra-sdk-transaction", default-features = false }
penumbra-funding = { git = "https://github.com/penumbra-zone/penumbra.git", tag = "v2.0.1", package = "penumbra-sdk-funding", default-features = false }
=======
penumbra-auction = { git = "https://github.com/penumbra-zone/penumbra.git", tag = "v2.0.4", package = "penumbra-sdk-auction", default-features = false }
penumbra-asset = { git = "https://github.com/penumbra-zone/penumbra.git", tag = "v2.0.4", package = "penumbra-sdk-asset" }
penumbra-compact-block = { git = "https://github.com/penumbra-zone/penumbra.git", tag = "v2.0.4", package = "penumbra-sdk-compact-block", default-features = false }
penumbra-dex = { git = "https://github.com/penumbra-zone/penumbra.git", tag = "v2.0.4", package = "penumbra-sdk-dex", default-features = false }
penumbra-fee = { git = "https://github.com/penumbra-zone/penumbra.git", tag = "v2.0.4", package = "penumbra-sdk-fee", default-features = false }
penumbra-governance = { git = "https://github.com/penumbra-zone/penumbra.git", tag = "v2.0.4", package = "penumbra-sdk-governance", default-features = false }
penumbra-keys = { git = "https://github.com/penumbra-zone/penumbra.git", tag = "v2.0.4", package = "penumbra-sdk-keys" }
penumbra-num = { git = "https://github.com/penumbra-zone/penumbra.git", tag = "v2.0.4", package = "penumbra-sdk-num" }
penumbra-proof-params = { git = "https://github.com/penumbra-zone/penumbra.git", tag = "v2.0.4", package = "penumbra-sdk-proof-params", default-features = false }
penumbra-proto = { git = "https://github.com/penumbra-zone/penumbra.git", tag = "v2.0.4", package = "penumbra-sdk-proto", default-features = false }
penumbra-sct = { git = "https://github.com/penumbra-zone/penumbra.git", tag = "v2.0.4", package = "penumbra-sdk-sct", default-features = false }
penumbra-shielded-pool = { git = "https://github.com/penumbra-zone/penumbra.git", tag = "v2.0.4", package = "penumbra-sdk-shielded-pool", default-features = false }
penumbra-stake = { git = "https://github.com/penumbra-zone/penumbra.git", tag = "v2.0.4", package = "penumbra-sdk-stake", default-features = false }
penumbra-tct = { git = "https://github.com/penumbra-zone/penumbra.git", tag = "v2.0.4", package = "penumbra-sdk-tct" }
penumbra-transaction = { git = "https://github.com/penumbra-zone/penumbra.git", tag = "v2.0.4", package = "penumbra-sdk-transaction", default-features = false }
penumbra-funding = { git = "https://github.com/penumbra-zone/penumbra.git", tag = "v2.0.4", package = "penumbra-sdk-funding", default-features = false }
>>>>>>> 06167d5f

anyhow = "1.0.89"
ark-ff = { version = "0.4.2", features = ["std"] }
base64 = "0.22.1"
console_error_panic_hook = { version = "0.1.7", optional = true }
decaf377 = { version = "0.10.1", features = ["r1cs"] }
hex = "0.4.3"
indexed_db_futures = "0.5.0"
prost = "0.13.4"
rand_core = { version = "0.6.4", features = ["getrandom"] }
regex = { version = "1.11.0" }
serde = { version = "1.0.210", features = ["derive"] }
serde-wasm-bindgen = "0.6.5"
thiserror = "1.0.64"
wasm-bindgen = "0.2.93"
wasm-bindgen-futures = "0.4.43"
web-sys = { version = "0.3.70", features = ["console"] }
wasm-bindgen-test = "0.3.43"
bincode = "1.3.3"
ibc-types = "0.16.0"

[dev-dependencies]
wasm-bindgen-test = "0.3.43"
serde_json = "1.0.128"

[lints.rust]
unexpected_cfgs = { level = "warn", check-cfg = ['cfg(wasm_bindgen_unstable_test_coverage)'] }<|MERGE_RESOLUTION|>--- conflicted
+++ resolved
@@ -14,24 +14,6 @@
 mock-database = []
 
 [dependencies]
-<<<<<<< HEAD
-penumbra-auction = { git = "https://github.com/penumbra-zone/penumbra.git", tag = "v2.0.1", package = "penumbra-sdk-auction", default-features = false }
-penumbra-asset = { git = "https://github.com/penumbra-zone/penumbra.git", tag = "v2.0.1", package = "penumbra-sdk-asset" }
-penumbra-compact-block = { git = "https://github.com/penumbra-zone/penumbra.git", tag = "v2.0.1", package = "penumbra-sdk-compact-block", default-features = false }
-penumbra-dex = { git = "https://github.com/penumbra-zone/penumbra.git", tag = "v2.0.1", package = "penumbra-sdk-dex", default-features = false }
-penumbra-fee = { git = "https://github.com/penumbra-zone/penumbra.git", tag = "v2.0.1", package = "penumbra-sdk-fee", default-features = false }
-penumbra-governance = { git = "https://github.com/penumbra-zone/penumbra.git", tag = "v2.0.1", package = "penumbra-sdk-governance", default-features = false }
-penumbra-keys = { git = "https://github.com/penumbra-zone/penumbra.git", tag = "v2.0.1", package = "penumbra-sdk-keys" }
-penumbra-num = { git = "https://github.com/penumbra-zone/penumbra.git", tag = "v2.0.1", package = "penumbra-sdk-num" }
-penumbra-proof-params = { git = "https://github.com/penumbra-zone/penumbra.git", tag = "v2.0.1", package = "penumbra-sdk-proof-params", default-features = false }
-penumbra-proto = { git = "https://github.com/penumbra-zone/penumbra.git", tag = "v2.0.1", package = "penumbra-sdk-proto", default-features = false }
-penumbra-sct = { git = "https://github.com/penumbra-zone/penumbra.git", tag = "v2.0.1", package = "penumbra-sdk-sct", default-features = false }
-penumbra-shielded-pool = { git = "https://github.com/penumbra-zone/penumbra.git", tag = "v2.0.1", package = "penumbra-sdk-shielded-pool", default-features = false }
-penumbra-stake = { git = "https://github.com/penumbra-zone/penumbra.git", tag = "v2.0.1", package = "penumbra-sdk-stake", default-features = false }
-penumbra-tct = { git = "https://github.com/penumbra-zone/penumbra.git", tag = "v2.0.1", package = "penumbra-sdk-tct" }
-penumbra-transaction = { git = "https://github.com/penumbra-zone/penumbra.git", tag = "v2.0.1", package = "penumbra-sdk-transaction", default-features = false }
-penumbra-funding = { git = "https://github.com/penumbra-zone/penumbra.git", tag = "v2.0.1", package = "penumbra-sdk-funding", default-features = false }
-=======
 penumbra-auction = { git = "https://github.com/penumbra-zone/penumbra.git", tag = "v2.0.4", package = "penumbra-sdk-auction", default-features = false }
 penumbra-asset = { git = "https://github.com/penumbra-zone/penumbra.git", tag = "v2.0.4", package = "penumbra-sdk-asset" }
 penumbra-compact-block = { git = "https://github.com/penumbra-zone/penumbra.git", tag = "v2.0.4", package = "penumbra-sdk-compact-block", default-features = false }
@@ -48,7 +30,6 @@
 penumbra-tct = { git = "https://github.com/penumbra-zone/penumbra.git", tag = "v2.0.4", package = "penumbra-sdk-tct" }
 penumbra-transaction = { git = "https://github.com/penumbra-zone/penumbra.git", tag = "v2.0.4", package = "penumbra-sdk-transaction", default-features = false }
 penumbra-funding = { git = "https://github.com/penumbra-zone/penumbra.git", tag = "v2.0.4", package = "penumbra-sdk-funding", default-features = false }
->>>>>>> 06167d5f
 
 anyhow = "1.0.89"
 ark-ff = { version = "0.4.2", features = ["std"] }
