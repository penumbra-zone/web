use std::collections::BTreeMap;

use indexed_db_futures::IdbDatabase;
use penumbra_asset::asset::{Id, Metadata};
use penumbra_compact_block::{CompactBlock, StatePayload};
use penumbra_keys::FullViewingKey;
use penumbra_proto::DomainType;
use penumbra_sct::Nullifier;
use penumbra_shielded_pool::note;
use penumbra_tct as tct;
use penumbra_tct::Witness::*;
use serde::{Deserialize, Serialize};
use serde_wasm_bindgen::Serializer;
use tct::storage::{StoreCommitment, StoreHash, StoredPosition, Updates};
use tct::{Forgotten, Tree};
use wasm_bindgen::prelude::wasm_bindgen;
use wasm_bindgen::JsValue;

use crate::error::WasmResult;
use crate::note_record::SpendableNoteRecord;
use crate::storage::{init_idb_storage, Storage};
use crate::swap_record::SwapRecord;
use crate::utils;

#[derive(Clone, Debug, Serialize, Deserialize)]
pub struct StoredTree {
    last_position: Option<StoredPosition>,
    last_forgotten: Option<Forgotten>,
    hashes: Vec<StoreHash>,
    commitments: Vec<StoreCommitment>,
}

#[derive(Clone, Debug, Serialize, Deserialize)]
pub struct ScanBlockResult {
    height: u64,
    sct_updates: Updates,
    new_notes: Vec<SpendableNoteRecord>,
    new_swaps: Vec<SwapRecord>,
}

impl ScanBlockResult {
    pub fn new(
        height: u64,
        sct_updates: Updates,
        new_notes: Vec<SpendableNoteRecord>,
        new_swaps: Vec<SwapRecord>,
    ) -> ScanBlockResult {
        Self {
            height,
            sct_updates,
            new_notes,
            new_swaps,
        }
    }
}

#[wasm_bindgen]
pub struct ViewServer {
    latest_height: u64,
    epoch_duration: u64,
    fvk: FullViewingKey,
    notes: BTreeMap<note::StateCommitment, SpendableNoteRecord>,
    swaps: BTreeMap<tct::StateCommitment, SwapRecord>,
    denoms: BTreeMap<Id, Metadata>,
    sct: Tree,
    storage: Storage<IdbDatabase>,
    last_position: Option<StoredPosition>,
    last_forgotten: Option<Forgotten>,
}

#[wasm_bindgen]
impl ViewServer {
    /// Create new instances of `ViewServer`
    /// Function opens a connection to indexedDb
    /// Arguments:
    ///     full_viewing_key: `byte representation inner FullViewingKey`
    ///     epoch_duration: `u64`
    ///     stored_tree: `StoredTree`
    ///     idb_constants: `IndexedDbConstants`
    /// Returns: `ViewServer`
    #[wasm_bindgen]
    pub async fn new(
        full_viewing_key: &[u8],
        epoch_duration: u64,
        stored_tree: JsValue,
        idb_constants: JsValue,
    ) -> WasmResult<ViewServer> {
        utils::set_panic_hook();

        let fvk: FullViewingKey = FullViewingKey::decode(full_viewing_key)?;
        let stored_tree: StoredTree = serde_wasm_bindgen::from_value(stored_tree)?;
        let tree = load_tree(stored_tree);
        let constants = serde_wasm_bindgen::from_value(idb_constants)?;
        let view_server = Self {
            latest_height: u64::MAX,
            fvk,
            epoch_duration,
            notes: Default::default(),
            denoms: Default::default(),
            sct: tree,
            swaps: Default::default(),
            storage: init_idb_storage(constants).await?,
            last_position: None,
            last_forgotten: None,
        };
        Ok(view_server)
    }

    /// Scans block for notes, swaps
    /// Returns true if the block contains new notes, swaps or false if the block is empty for us
    ///     compact_block: `v1::CompactBlock`
    /// Scan results are saved in-memory rather than returned
    /// Use `flush_updates()` to get the scan results
    /// Returns: `bool`
    #[wasm_bindgen]
    pub async fn scan_block(
        &mut self,
        compact_block: &[u8],
        skip_trial_decrypt: bool,
    ) -> WasmResult<bool> {
        utils::set_panic_hook();

        let block = CompactBlock::decode(compact_block)?;

        let mut found_new_data: bool = false;

        let mut note_advice = BTreeMap::new();
        let mut swap_advice = BTreeMap::new();

        // This structure allows all of the trial decryption to be done in one pass,
        // before processing any of the decrypted data. This makes it easier to skip
        // over an entire block with no known data.
        for state_payload in &block.state_payloads {
            match state_payload {
                StatePayload::Note { note: payload, .. } => {
<<<<<<< HEAD
                    if let Some(note) = payload.trial_decrypt(&self.fvk) {
                        // It's safe to avoid recomputing the note commitment here because
                        // trial_decrypt checks that the decrypted data is consistent
                        note_advice.insert(payload.note_commitment, note);
                    }
                }
                StatePayload::Swap { swap: payload, .. } => {
                    if let Some(swap) = payload.trial_decrypt(&self.fvk) {
                        // It's safe to avoid recomputing the note commitment here because
                        // trial_decrypt checks that the decrypted data is consistent
                        swap_advice.insert(payload.commitment, swap);
=======
                    let note_opt = (!skip_trial_decrypt)
                        .then(|| payload.trial_decrypt(&self.fvk))
                        .flatten();
                    match note_opt {
                        Some(note) => {
                            let note_position = self.sct.insert(Keep, payload.note_commitment)?;

                            let source = clone_payload.source().clone();
                            let nullifier = Nullifier::derive(
                                self.fvk.nullifier_key(),
                                note_position,
                                clone_payload.commitment(),
                            );
                            let address_index = self
                                .fvk
                                .incoming()
                                .index_for_diversifier(note.diversifier());

                            let note_record = SpendableNoteRecord {
                                note_commitment: *clone_payload.commitment(),
                                height_spent: None,
                                height_created: block.height,
                                note: note.clone(),
                                address_index,
                                nullifier,
                                position: note_position,
                                source,
                                return_address: None,
                            };
                            self.notes
                                .insert(payload.note_commitment, note_record.clone());
                            found_new_data = true;
                        }
                        None => {
                            self.sct.insert(Forget, payload.note_commitment)?;
                        }
                    }
                }
                StatePayload::Swap { swap: payload, .. } => {
                    let note_opt = (!skip_trial_decrypt)
                        .then(|| payload.trial_decrypt(&self.fvk))
                        .flatten();
                    match note_opt {
                        Some(swap) => {
                            let swap_position = self.sct.insert(Keep, payload.commitment)?;
                            let batch_data =
                                block.swap_outputs.get(&swap.trading_pair).ok_or_else(|| {
                                    anyhow::anyhow!("server gave invalid compact block")
                                })?;

                            let source = clone_payload.source().clone();
                            let nullifier = Nullifier::derive(
                                self.fvk.nullifier_key(),
                                swap_position,
                                clone_payload.commitment(),
                            );

                            let swap_record = SwapRecord {
                                swap_commitment: *clone_payload.commitment(),
                                swap: swap.clone(),
                                position: swap_position,
                                nullifier,
                                source,
                                output_data: *batch_data,
                                height_claimed: None,
                            };
                            self.swaps.insert(payload.commitment, swap_record);

                            let batch_data =
                                block.swap_outputs.get(&swap.trading_pair).ok_or_else(|| {
                                    anyhow::anyhow!("server gave invalid compact block")
                                })?;

                            let (output_1, output_2) = swap.output_notes(batch_data);

                            self.storage.store_advice(output_1).await?;
                            self.storage.store_advice(output_2).await?;
                            found_new_data = true;
                        }
                        None => {
                            self.sct.insert(Forget, payload.commitment)?;
                        }
>>>>>>> 1954cea2
                    }
                }
                StatePayload::RolledUp { commitment, .. } => {
                    // Query the storage to find out if we have stored advice for this note commitment.
                    if let Some(note) = self.storage.read_advice(*commitment).await? {
                        note_advice.insert(*commitment, note);
                    }
                }
            }
        }

        if note_advice.is_empty() && swap_advice.is_empty() {
            // If there are no notes we care about in this block, just insert the block root into the
            // tree instead of processing each commitment individually
            self.sct
                .insert_block(block.block_root)
                .expect("inserting a block root must succeed");
        } else {
            // If we found at least one note for us in this block, we have to explicitly construct the
            // whole block in the SCT by inserting each commitment one at a time
            for payload in block.state_payloads.into_iter() {
                // We proceed commitment by commitment, querying our in-memory advice
                // to see if we have any data for the commitment and act accordingly.
                // We need to insert each commitment, so use a match statement to ensure we
                // exhaustively cover all possible cases.
                match (
                    note_advice.get(payload.commitment()),
                    swap_advice.get(payload.commitment()),
                ) {
                    (Some(note), None) => {
                        let position = self.sct.insert(Keep, *payload.commitment())?;

                        let source = payload.source().clone();
                        let nullifier = Nullifier::derive(
                            self.fvk.nullifier_key(),
                            position,
                            payload.commitment(),
                        );
                        let address_index = self
                            .fvk
                            .incoming()
                            .index_for_diversifier(note.diversifier());

                        let note_record = SpendableNoteRecord {
                            note_commitment: *payload.commitment(),
                            height_spent: None,
                            height_created: block.height,
                            note: note.clone(),
                            address_index,
                            nullifier,
                            position,
                            source,
                            return_address: None,
                        };
                        self.notes
                            .insert(*payload.commitment(), note_record.clone());

                        found_new_data = true;
                    }
                    (None, Some(swap)) => {
                        let position = self.sct.insert(Keep, *payload.commitment())?;
                        let output_data = *block
                            .swap_outputs
                            .get(&swap.trading_pair)
                            .ok_or_else(|| anyhow::anyhow!("server gave invalid compact block"))?;

                        let source = payload.source().clone();
                        let nullifier = Nullifier::derive(
                            self.fvk.nullifier_key(),
                            position,
                            payload.commitment(),
                        );

                        // Save the output notes that will be created by this swap as advice
                        // so that we can correctly detect the rolled-up output notes when they
                        // are claimed in the future.
                        let (output_1, output_2) = swap.output_notes(&output_data);
                        self.storage.store_advice(output_1).await?;
                        self.storage.store_advice(output_2).await?;

                        let swap_record = SwapRecord {
                            swap_commitment: *payload.commitment(),
                            swap: swap.clone(),
                            position,
                            nullifier,
                            source,
                            output_data,
                            height_claimed: None,
                        };
                        self.swaps.insert(*payload.commitment(), swap_record);

                        found_new_data = true;
                    }
                    (None, None) => {
                        // Don't remember this commitment; it wasn't ours, and
                        // it doesn't matter what kind of payload it was either.
                        // Just insert and forget
                        self.sct
                            .insert(tct::Witness::Forget, *payload.commitment())
                            .expect("inserting a commitment must succeed");
                    }
                    (Some(_), Some(_)) => unreachable!("swap and note commitments are distinct"),
                }
            }

            // End the block in the commitment tree
            self.sct.end_block().expect("ending the block must succed");
        }

        // If we've also reached the end of the epoch, end the epoch in the commitment tree
        if block.epoch_root.is_some() {
            self.sct.end_epoch().expect("ending the epoch must succeed");
        }

        self.latest_height = block.height;

        Ok(found_new_data)
    }

    /// Get new notes, swaps, SCT state updates
    /// Function also clears state
    /// Returns: `ScanBlockResult`
    #[wasm_bindgen]
    pub fn flush_updates(&mut self) -> WasmResult<JsValue> {
        utils::set_panic_hook();

        let sct_updates: Updates = self
            .sct
            .updates(
                self.last_position.unwrap_or_default(),
                self.last_forgotten.unwrap_or_default(),
            )
            .collect::<Updates>();

        let updates = ScanBlockResult {
            height: self.latest_height,
            sct_updates: sct_updates.clone(),
            new_notes: self.notes.clone().into_values().collect(),
            new_swaps: self.swaps.clone().into_values().collect(),
        };

        self.notes = Default::default();
        self.swaps = Default::default();

        self.last_position = sct_updates.set_position;
        self.last_forgotten = sct_updates.set_forgotten;

        let serializer = Serializer::new().serialize_large_number_types_as_bigints(true);
        let result = updates.serialize(&serializer)?;
        Ok(result)
    }

    /// SCT root can be compared with the root obtained by GRPC and verify that there is no divergence
    /// Returns: `Uint8Array representing a Root`
    #[wasm_bindgen]
    pub fn get_sct_root(&mut self) -> WasmResult<Vec<u8>> {
        utils::set_panic_hook();

        let root = self.sct.root();
        Ok(root.encode_to_vec())
    }
}

pub fn load_tree(stored_tree: StoredTree) -> Tree {
    let stored_position: StoredPosition = stored_tree.last_position.unwrap_or_default();
    let mut add_commitments = Tree::load(
        stored_position,
        stored_tree.last_forgotten.unwrap_or_default(),
    );

    for store_commitment in &stored_tree.commitments {
        add_commitments.insert(store_commitment.position, store_commitment.commitment)
    }
    let mut add_hashes = add_commitments.load_hashes();

    for stored_hash in &stored_tree.hashes {
        add_hashes.insert(stored_hash.position, stored_hash.height, stored_hash.hash);
    }
    add_hashes.finish()
}<|MERGE_RESOLUTION|>--- conflicted
+++ resolved
@@ -133,102 +133,23 @@
         for state_payload in &block.state_payloads {
             match state_payload {
                 StatePayload::Note { note: payload, .. } => {
-<<<<<<< HEAD
-                    if let Some(note) = payload.trial_decrypt(&self.fvk) {
+                    let note_opt = (!skip_trial_decrypt)
+                        .then(|| payload.trial_decrypt(&self.fvk))
+                        .flatten();
+                    if let Some(note) = note_opt {
                         // It's safe to avoid recomputing the note commitment here because
                         // trial_decrypt checks that the decrypted data is consistent
                         note_advice.insert(payload.note_commitment, note);
                     }
                 }
                 StatePayload::Swap { swap: payload, .. } => {
-                    if let Some(swap) = payload.trial_decrypt(&self.fvk) {
+                    let swap_opt = (!skip_trial_decrypt)
+                        .then(|| payload.trial_decrypt(&self.fvk))
+                        .flatten();
+                    if let Some(swap) = swap_opt {
                         // It's safe to avoid recomputing the note commitment here because
                         // trial_decrypt checks that the decrypted data is consistent
                         swap_advice.insert(payload.commitment, swap);
-=======
-                    let note_opt = (!skip_trial_decrypt)
-                        .then(|| payload.trial_decrypt(&self.fvk))
-                        .flatten();
-                    match note_opt {
-                        Some(note) => {
-                            let note_position = self.sct.insert(Keep, payload.note_commitment)?;
-
-                            let source = clone_payload.source().clone();
-                            let nullifier = Nullifier::derive(
-                                self.fvk.nullifier_key(),
-                                note_position,
-                                clone_payload.commitment(),
-                            );
-                            let address_index = self
-                                .fvk
-                                .incoming()
-                                .index_for_diversifier(note.diversifier());
-
-                            let note_record = SpendableNoteRecord {
-                                note_commitment: *clone_payload.commitment(),
-                                height_spent: None,
-                                height_created: block.height,
-                                note: note.clone(),
-                                address_index,
-                                nullifier,
-                                position: note_position,
-                                source,
-                                return_address: None,
-                            };
-                            self.notes
-                                .insert(payload.note_commitment, note_record.clone());
-                            found_new_data = true;
-                        }
-                        None => {
-                            self.sct.insert(Forget, payload.note_commitment)?;
-                        }
-                    }
-                }
-                StatePayload::Swap { swap: payload, .. } => {
-                    let note_opt = (!skip_trial_decrypt)
-                        .then(|| payload.trial_decrypt(&self.fvk))
-                        .flatten();
-                    match note_opt {
-                        Some(swap) => {
-                            let swap_position = self.sct.insert(Keep, payload.commitment)?;
-                            let batch_data =
-                                block.swap_outputs.get(&swap.trading_pair).ok_or_else(|| {
-                                    anyhow::anyhow!("server gave invalid compact block")
-                                })?;
-
-                            let source = clone_payload.source().clone();
-                            let nullifier = Nullifier::derive(
-                                self.fvk.nullifier_key(),
-                                swap_position,
-                                clone_payload.commitment(),
-                            );
-
-                            let swap_record = SwapRecord {
-                                swap_commitment: *clone_payload.commitment(),
-                                swap: swap.clone(),
-                                position: swap_position,
-                                nullifier,
-                                source,
-                                output_data: *batch_data,
-                                height_claimed: None,
-                            };
-                            self.swaps.insert(payload.commitment, swap_record);
-
-                            let batch_data =
-                                block.swap_outputs.get(&swap.trading_pair).ok_or_else(|| {
-                                    anyhow::anyhow!("server gave invalid compact block")
-                                })?;
-
-                            let (output_1, output_2) = swap.output_notes(batch_data);
-
-                            self.storage.store_advice(output_1).await?;
-                            self.storage.store_advice(output_2).await?;
-                            found_new_data = true;
-                        }
-                        None => {
-                            self.sct.insert(Forget, payload.commitment)?;
-                        }
->>>>>>> 1954cea2
                     }
                 }
                 StatePayload::RolledUp { commitment, .. } => {
