--- conflicted
+++ resolved
@@ -4,13 +4,11 @@
   get_ephemeral_address,
   get_full_viewing_key,
   get_wallet_id,
-  is_controlled_address,
 } from '@penumbra-zone/wasm-bundler';
 import { z } from 'zod';
 import { base64ToUint8Array, InnerBase64Schema, validateSchema } from '@penumbra-zone/types';
 import {
   Address,
-  AddressIndex,
 } from '@buf/penumbra-zone_penumbra.bufbuild_es/penumbra/core/keys/v1alpha1/keys_pb';
 
 export const generateSpendKey = (seedPhrase: string): string =>
@@ -31,29 +29,5 @@
   return new Address({ inner: uintArray });
 };
 
-<<<<<<< HEAD
-export const getIndexByAddress = (fullViewingKey: string, address: string): AddressIndex => {
-  const res = validateSchema(
-    z
-      .object({
-        account: z.number().optional(),
-        randomizer: z.string(),
-      })
-      .optional(),
-    is_controlled_address(fullViewingKey, address),
-  );
-  if (!res) throw new Error('address does not exist');
-
-  return new AddressIndex().fromJson({
-    account: res.account ?? 0,
-    randomizer: res.randomizer,
-  });
-};
-
-export const getShortAddressByIndex = (fullViewingKey: string, index: number): string =>
-  validateSchema(z.string(), get_short_address_by_index(fullViewingKey, index));
-
-=======
->>>>>>> e2f98b98
 export const getWalletId = (fullViewingKey: string): string =>
   validateSchema(z.string(), get_wallet_id(fullViewingKey));