--- conflicted
+++ resolved
@@ -57,7 +57,6 @@
     return new this(wvs, fullViewingKey, getStoredTree, idbConstants);
   }
 
-<<<<<<< HEAD
   static async initialize_from_snapshot({
     fullViewingKey,
     getStoredTree,
@@ -69,8 +68,10 @@
       idbConstants,
       compact_frontier.compactFrontier,
     );
+
     return new this(wvs, fullViewingKey, getStoredTree, idbConstants);
-=======
+  }
+
   // Trial decrypts a chunk of state payloads in the genesis block.
   async scanGenesisChunk(
     start: bigint,
@@ -85,7 +86,6 @@
   async genesisAdvice(fullCompactBlock: CompactBlock) {
     const res = fullCompactBlock.toBinary();
     return this.wasmViewServer.genesis_advice(res);
->>>>>>> f9cd9dd7
   }
 
   // Decrypts blocks with viewing key for notes, swaps, and updates revealed for user
