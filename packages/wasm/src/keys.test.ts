--- conflicted
+++ resolved
@@ -4,14 +4,8 @@
   getAddressByIndex,
   getEphemeralByIndex,
   getFullViewingKey,
-<<<<<<< HEAD
-  getIndexByAddress,
-  getShortAddressByIndex,
-=======
->>>>>>> e2f98b98
   getWalletId,
 } from './keys';
-import { bech32Address } from '@penumbra-zone/types';
 
 // Replace the wasm-pack import with the nodejs version so tests can run
 vi.mock('@penumbra-zone/wasm-bundler', () => vi.importActual('@penumbra-zone/wasm-nodejs'));
@@ -70,27 +64,4 @@
       }).not.toThrow();
     });
   });
-
-  describe('getIndexByAddress()', () => {
-    it('does not raise zod validation error', () => {
-      const spendKey = generateSpendKey(seedPhrase);
-      const fullViewingKey = getFullViewingKey(spendKey);
-      const address = getAddressByIndex(fullViewingKey, 1);
-
-      expect(() => {
-        getIndexByAddress(fullViewingKey, bech32Address(address));
-      }).not.toThrow();
-    });
-
-    it('throw error the other full viewing key is the owner of address', () => {
-      const spendKey = generateSpendKey(seedPhrase);
-      const fullViewingKey = getFullViewingKey(spendKey);
-      const address =
-        'penumbra122mfall0zr6am5r45qkwht7aqqrdsp50czde7empv7yq2nk3z8yyfh9k9520ddgswkmzar22vhz9dwtuem7uxw0qytfpv7lk3q9dp8rcaw2fn5c838rfackazmgf3ahh09cxmz';
-
-      expect(() => {
-        getIndexByAddress(fullViewingKey, address);
-      }).toThrowError();
-    });
-  });
 });