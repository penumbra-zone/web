--- conflicted
+++ resolved
@@ -19,18 +19,10 @@
   ) => {
     if (!allowedRequest(sender)) return;
 
-<<<<<<< HEAD
-    if (isStdRequest(message)) {
-      return stdRouter(message, sendResponse, services, sender);
-    } else if (isViewServerReq(message)) {
-      viewServerRouter(message, sender, services);
-    }
-=======
-    if (isStdRequest(message)) return stdRouter(message, sendResponse, services);
+    if (isStdRequest(message)) return stdRouter(message, sender, sendResponse, services);
     else if (isViewServerReq(message)) viewServerRouter(message, sender, services);
     else if (isCustodyServerReq(message)) custodyServerRouter(message, sender, services);
 
->>>>>>> 0b4d70b5
     return;
   };
 
