import { Mock } from 'vitest';

export interface IndexedDbMock {
  getSpendableNoteByNullifier?: Mock;
  getSwapByNullifier?: Mock;
  getAppParams?: Mock;
  getFmdParams?: Mock;
<<<<<<< HEAD
  iterateTransactionInfo?: () => Partial<AsyncIterable<Mock>>;
  iterateSpendableNotes?: () => Partial<AsyncIterable<Mock>>;
=======
  getLastBlockSynced?: Mock;
>>>>>>> 0aa3153f
  subscribe?: (table: string) => Partial<AsyncIterable<Mock>>;
}
export interface TendermintMock {
  broadcastTx?: Mock;
  latestBlockHeight?: Mock;
}
export interface MockServices {
  getWalletServices: Mock<[], Promise<{ indexedDb: IndexedDbMock }>>;
  querier?: {
    tendermint: TendermintMock;
  };
}<|MERGE_RESOLUTION|>--- conflicted
+++ resolved
@@ -5,12 +5,9 @@
   getSwapByNullifier?: Mock;
   getAppParams?: Mock;
   getFmdParams?: Mock;
-<<<<<<< HEAD
+  getLastBlockSynced?: Mock;
   iterateTransactionInfo?: () => Partial<AsyncIterable<Mock>>;
   iterateSpendableNotes?: () => Partial<AsyncIterable<Mock>>;
-=======
-  getLastBlockSynced?: Mock;
->>>>>>> 0aa3153f
   subscribe?: (table: string) => Partial<AsyncIterable<Mock>>;
 }
 export interface TendermintMock {
