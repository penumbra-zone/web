import {
  WitnessAndBuildRequest,
  WitnessAndBuildResponse,
} from '@buf/penumbra-zone_penumbra.bufbuild_es/penumbra/view/v1alpha1/view_pb';
import { ViewReqMessage } from './router';
import { ServicesInterface } from '@penumbra-zone/types';
<<<<<<< HEAD
import { buildParallel, witness } from '@penumbra-zone/wasm-ts';
import { localExtStorage } from '@penumbra-zone/storage';
import { offscreenClient } from '../offscreen-client';
=======
import { build, witness } from '@penumbra-zone/wasm-ts';
>>>>>>> 8f9c861d

export const isWitnessBuildRequest = (msg: ViewReqMessage): msg is WitnessAndBuildRequest => {
  return msg.getType().typeName === WitnessAndBuildRequest.typeName;
};

export const handleWitnessBuildReq = async (
  req: WitnessAndBuildRequest,
  services: ServicesInterface,
): Promise<WitnessAndBuildResponse> => {
  if (!req.authorizationData) throw new Error('No authorization data in request');
  if (!req.transactionPlan) throw new Error('No tx plan in request');

  const {
    indexedDb,
    viewServer: { fullViewingKey },
  } = await services.getWalletServices();
  const sct = await indexedDb.getStateCommitmentTree();

  const witnessData = witness(req.transactionPlan, sct);

<<<<<<< HEAD
  const wallets = await localExtStorage.get('wallets');

  const { fullViewingKey } = wallets[0]!;

  const batchActions = await offscreenClient.buildAction(req, witnessData, fullViewingKey);
  if ('error' in batchActions) throw new Error('failed to build action');

  const transaction = buildParallel(
    batchActions.data,
=======
  const transaction = await build(
    fullViewingKey,
>>>>>>> 8f9c861d
    req.transactionPlan,
    witnessData,
    req.authorizationData,
  );

  return new WitnessAndBuildResponse({ transaction });
};<|MERGE_RESOLUTION|>--- conflicted
+++ resolved
@@ -4,13 +4,9 @@
 } from '@buf/penumbra-zone_penumbra.bufbuild_es/penumbra/view/v1alpha1/view_pb';
 import { ViewReqMessage } from './router';
 import { ServicesInterface } from '@penumbra-zone/types';
-<<<<<<< HEAD
 import { buildParallel, witness } from '@penumbra-zone/wasm-ts';
 import { localExtStorage } from '@penumbra-zone/storage';
 import { offscreenClient } from '../offscreen-client';
-=======
-import { build, witness } from '@penumbra-zone/wasm-ts';
->>>>>>> 8f9c861d
 
 export const isWitnessBuildRequest = (msg: ViewReqMessage): msg is WitnessAndBuildRequest => {
   return msg.getType().typeName === WitnessAndBuildRequest.typeName;
@@ -31,7 +27,6 @@
 
   const witnessData = witness(req.transactionPlan, sct);
 
-<<<<<<< HEAD
   const wallets = await localExtStorage.get('wallets');
 
   const { fullViewingKey } = wallets[0]!;
@@ -41,10 +36,6 @@
 
   const transaction = buildParallel(
     batchActions.data,
-=======
-  const transaction = await build(
-    fullViewingKey,
->>>>>>> 8f9c861d
     req.transactionPlan,
     witnessData,
     req.authorizationData,
