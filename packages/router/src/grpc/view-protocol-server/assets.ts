import type { Impl } from '.';
<<<<<<< HEAD
import { servicesCtx } from '../../ctx/prax';
import { assetPatterns } from '@penumbra-zone/constants/src/assets';
=======
import { servicesCtx } from '../../ctx';
import { assetPatterns, RegexMatcher } from '@penumbra-zone/constants/src/assets';
>>>>>>> e889b9a1

export const assets: Impl['assets'] = async function* (req, ctx) {
  const services = ctx.values.get(servicesCtx);
  const { indexedDb } = await services.getWalletServices();

  const {
    filtered,
    includeLpNfts,
    includeProposalNfts,
    includeDelegationTokens,
    includeUnbondingTokens,
    includeVotingReceiptTokens,
    includeSpecificDenominations,
  } = req;

  const patterns: {
    includeReq: boolean;
    pattern: RegexMatcher<unknown>;
  }[] = [
    {
      includeReq: includeLpNfts,
      pattern: assetPatterns.lpNft,
    },
    {
      includeReq: includeDelegationTokens,
      pattern: assetPatterns.delegationToken,
    },
    {
      includeReq: includeProposalNfts,
      pattern: assetPatterns.proposalNft,
    },
    {
      includeReq: includeUnbondingTokens,
      pattern: assetPatterns.unbondingToken,
    },
    {
      includeReq: includeVotingReceiptTokens,
      pattern: assetPatterns.votingReceipt,
    },
    ...includeSpecificDenominations.map(d => ({
      includeReq: true,
      pattern: new RegexMatcher(new RegExp(`^${d.denom}$`)),
    })),
  ].filter(i => i.includeReq);

  for await (const metadata of indexedDb.iterateAssetsMetadata()) {
    if (filtered && !patterns.find(p => p.pattern.matches(metadata.display))) continue;
    yield { denomMetadata: metadata };
  }
};<|MERGE_RESOLUTION|>--- conflicted
+++ resolved
@@ -1,11 +1,6 @@
 import type { Impl } from '.';
-<<<<<<< HEAD
 import { servicesCtx } from '../../ctx/prax';
-import { assetPatterns } from '@penumbra-zone/constants/src/assets';
-=======
-import { servicesCtx } from '../../ctx';
 import { assetPatterns, RegexMatcher } from '@penumbra-zone/constants/src/assets';
->>>>>>> e889b9a1
 
 export const assets: Impl['assets'] = async function* (req, ctx) {
   const services = ctx.values.get(servicesCtx);
