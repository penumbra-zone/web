import type { ViewProtocolService } from '@buf/penumbra-zone_penumbra.connectrpc_es/penumbra/view/v1alpha1/view_connect';
import type { ServiceImpl } from '@connectrpc/connect';
export type Impl = ServiceImpl<typeof ViewProtocolService>;

import { addressByIndex } from './address-by-index';
import { appParameters } from './app-parameters';
import { assets } from './assets';
import { balances } from './balances';
import { broadcastTransaction } from './broadcast-transaction';
import { ephemeralAddress } from './ephemeral-address';
import { fMDParameters } from './fmd-parameters';
import { gasPrices } from './gas-prices';
import { indexByAddress } from './index-by-address';
import { noteByCommitment } from './note-by-commitment';
import { notes } from './notes';
import { nullifierStatus } from './nullifier-status';
import { status } from './status';
import { statusStream } from './status-stream';
import { swapByCommitment } from './swap-by-commitment';
import { transactionInfo } from './transaction-info';
import { transactionInfoByHash } from './transaction-info-by-hash';
import { transactionPlanner } from './transaction-planner';
import { unclaimedSwaps } from './unclaimed-swaps';
import { walletId } from './wallet-id';
import { authorizeAndBuild } from './authorize-and-build';
import { witness } from './witness';
<<<<<<< HEAD
import { witnessAndBuild } from './witness-and-build';

export const viewImpl: Omit<Impl, 'notesForVoting' | 'ownedPositionIds'> = {
=======
import { notesForVoting } from './notes-for-voting';

export const viewImpl: Omit<Impl, 'authorizeAndBuild' | 'ownedPositionIds'> = {
>>>>>>> ddb87b17
  addressByIndex,
  appParameters,
  assets,
  balances,
  broadcastTransaction,
  ephemeralAddress,
  fMDParameters,
  gasPrices,
  indexByAddress,
  noteByCommitment,
  notes,
  notesForVoting,
  nullifierStatus,
  status,
  statusStream,
  swapByCommitment,
  transactionInfo,
  transactionInfoByHash,
  transactionPlanner,
  unclaimedSwaps,
  walletId,
  witness,
  authorizeAndBuild,
  witnessAndBuild,
};<|MERGE_RESOLUTION|>--- conflicted
+++ resolved
@@ -24,15 +24,10 @@
 import { walletId } from './wallet-id';
 import { authorizeAndBuild } from './authorize-and-build';
 import { witness } from './witness';
-<<<<<<< HEAD
+import { notesForVoting } from './notes-for-voting';
 import { witnessAndBuild } from './witness-and-build';
 
-export const viewImpl: Omit<Impl, 'notesForVoting' | 'ownedPositionIds'> = {
-=======
-import { notesForVoting } from './notes-for-voting';
-
-export const viewImpl: Omit<Impl, 'authorizeAndBuild' | 'ownedPositionIds'> = {
->>>>>>> ddb87b17
+export const viewImpl: Omit<Impl, 'ownedPositionIds'> = {
   addressByIndex,
   appParameters,
   assets,
