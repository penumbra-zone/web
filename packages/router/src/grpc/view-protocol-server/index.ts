import type { ViewProtocolService } from '@buf/penumbra-zone_penumbra.connectrpc_es/penumbra/view/v1alpha1/view_connect';
import type { ServiceImpl } from '@connectrpc/connect';
export type Impl = ServiceImpl<typeof ViewProtocolService>;

import { addressByIndex } from './address-by-index';
import { appParameters } from './app-parameters';
import { assets } from './assets';
import { balances } from './balances';
import { broadcastTransaction } from './broadcast-transaction';
import { ephemeralAddress } from './ephemeral-address';
import { fMDParameters } from './fmd-parameters';
import { gasPrices } from './gas-prices';
import { indexByAddress } from './index-by-address';
import { noteByCommitment } from './note-by-commitment';
import { notes } from './notes';
import { nullifierStatus } from './nullifier-status';
import { status } from './status';
import { statusStream } from './status-stream';
import { swapByCommitment } from './swap-by-commitment';
import { transactionInfo } from './transaction-info';
import { transactionInfoByHash } from './transaction-info-by-hash';
import { transactionPlanner } from './transaction-planner';
import { unclaimedSwaps } from './unclaimed-swaps';
import { walletId } from './wallet-id';
import { witnessAndBuild } from './witness-and-build';
import { witness } from './witness';
<<<<<<< HEAD
import { ownedPositionIds } from './ownned-position-ids';

export const viewImpl: Omit<Impl, 'authorizeAndBuild' | 'notesForVoting'> = {
=======
import { notesForVoting } from './notes-for-voting';

export const viewImpl: Omit<Impl, 'authorizeAndBuild' | 'ownedPositionIds'> = {
>>>>>>> ddb87b17
  addressByIndex,
  appParameters,
  assets,
  balances,
  broadcastTransaction,
  ephemeralAddress,
  fMDParameters,
  gasPrices,
  indexByAddress,
  noteByCommitment,
  notes,
  notesForVoting,
  nullifierStatus,
  ownedPositionIds,
  status,
  statusStream,
  swapByCommitment,
  transactionInfo,
  transactionInfoByHash,
  transactionPlanner,
  unclaimedSwaps,
  walletId,
  witnessAndBuild,
  witness,
};<|MERGE_RESOLUTION|>--- conflicted
+++ resolved
@@ -24,15 +24,10 @@
 import { walletId } from './wallet-id';
 import { witnessAndBuild } from './witness-and-build';
 import { witness } from './witness';
-<<<<<<< HEAD
+import { notesForVoting } from './notes-for-voting';
 import { ownedPositionIds } from './ownned-position-ids';
 
-export const viewImpl: Omit<Impl, 'authorizeAndBuild' | 'notesForVoting'> = {
-=======
-import { notesForVoting } from './notes-for-voting';
-
-export const viewImpl: Omit<Impl, 'authorizeAndBuild' | 'ownedPositionIds'> = {
->>>>>>> ddb87b17
+export const viewImpl: Omit<Impl, 'authorizeAndBuild' > = {
   addressByIndex,
   appParameters,
   assets,
