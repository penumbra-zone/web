--- conflicted
+++ resolved
@@ -1,21 +1,10 @@
 import type { Impl } from '.';
-<<<<<<< HEAD
+import { extLocalCtx, extSessionCtx } from '../../ctx/prax';
 import { approverCtx } from '../../ctx/approver';
-import { extLocalCtx, extSessionCtx, servicesCtx } from '../../ctx/prax';
 import { generateSpendKey } from '@penumbra-zone/wasm/src/keys';
 import { authorizePlan } from '@penumbra-zone/wasm/src/build';
 import { Key } from '@penumbra-zone/crypto-web/src/encryption';
-import { Code, ConnectError, HandlerContext } from '@connectrpc/connect';
-import { Metadata } from '@buf/penumbra-zone_penumbra.bufbuild_es/penumbra/core/asset/v1/asset_pb';
-import { viewTransactionPlan } from '@penumbra-zone/perspective/plan/index';
-import { bech32AssetId } from '@penumbra-zone/bech32/src/asset';
-import type { Jsonified } from '@penumbra-zone/types/src/jsonified';
-=======
-import { approverCtx, extLocalCtx, extSessionCtx } from '../../ctx';
-import { authorizePlan, generateSpendKey } from '@penumbra-zone/wasm';
-import { Key } from '@penumbra-zone/crypto-web';
 import { Code, ConnectError } from '@connectrpc/connect';
->>>>>>> 7f339a54
 import { Box } from '@penumbra-zone/types/src/box';
 import { UserChoice } from '@penumbra-zone/types/src/user-choice';
 
