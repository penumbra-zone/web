--- conflicted
+++ resolved
@@ -47,11 +47,7 @@
   communityPoolDeposit: 'Community Pool Deposit',
   communityPoolOutput: 'Community Pool Output',
   communityPoolSpend: 'Community Pool Spend',
-<<<<<<< HEAD
-  actionLiquidityTournamentVote: ''
-=======
   actionLiquidityTournamentVote: 'Liquidity Tournament Vote',
->>>>>>> 39d87d60
 };
 
 const getLabelForActionCase = (actionCase: ActionView['actionView']['case']): string => {
