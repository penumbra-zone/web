--- conflicted
+++ resolved
@@ -38,15 +38,8 @@
                 </ActionDetails.Row>
               )}
 
-<<<<<<< HEAD
               <ActionDetails.Row label='Fee'>
                 <div className='font-mono'>{joinLoHiAmount(getAmount(claimFee)).toString()} UM</div>
-=======
-              <ActionDetails.Row label='Prepaid Claim Fee'>
-                <div className='font-mono'>
-                  {joinLoHiAmount(getAmount(claimFee)).toString()} upenumbra
-                </div>
->>>>>>> 0295c76f
               </ActionDetails.Row>
 
               {claimTx && (
