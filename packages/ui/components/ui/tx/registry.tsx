--- conflicted
+++ resolved
@@ -10,11 +10,6 @@
 ): Metadata | undefined {
   const registryClient = new ChainRegistryClient();
   const registry = registryClient.get(chainId);
-  const feeAssetId = assetId ?? registry.stakingAssetId;
-
-<<<<<<< HEAD
-=======
   const feeAssetId = assetId ?? registryClient.globals().stakingAssetId;
->>>>>>> 3708e2c6
   return registry.getMetadata(feeAssetId);
 }