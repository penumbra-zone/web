import { ReactNode } from 'react';

export interface DisplayProps {
  children?: ReactNode;
}

/**
 * Wrap your top-level component for a given page (usually a `<Grid />`) in
 * `<Diplay />` to adhere to PenumbraUI guidelines regarding maximum layouts
 * widths, horizontal margins, etc.
 *
 * ```tsx
 * <Display>
 *   <Grid container>
 *     <Grid tablet={6}>Column one</Grid>
 *     <Grid tablet={6}>Column two</Grid>
 *   </Grid>
 * </Display>
 * ```
 */
export const Display = ({ children }: DisplayProps) => {
  return (
<<<<<<< HEAD
    <section className='flex flex-col items-center justify-start px-4 py-0 desktop:px-8'>
      <div className='flex w-full max-w-screen-xl flex-col items-center justify-start'>
        {children}
      </div>
=======
    <section className='px-4 py-0 desktop:px-8'>
      <div className='mx-auto max-w-screen-xl'>{children}</div>
>>>>>>> cf5e2e58
    </section>
  );
};<|MERGE_RESOLUTION|>--- conflicted
+++ resolved
@@ -20,15 +20,8 @@
  */
 export const Display = ({ children }: DisplayProps) => {
   return (
-<<<<<<< HEAD
-    <section className='flex flex-col items-center justify-start px-4 py-0 desktop:px-8'>
-      <div className='flex w-full max-w-screen-xl flex-col items-center justify-start'>
-        {children}
-      </div>
-=======
     <section className='px-4 py-0 desktop:px-8'>
       <div className='mx-auto max-w-screen-xl'>{children}</div>
->>>>>>> cf5e2e58
     </section>
   );
 };