--- conflicted
+++ resolved
@@ -183,13 +183,10 @@
       actionType = 'default',
       type = 'button',
       priority = 'primary',
-<<<<<<< HEAD
       motion,
-=======
       // needed for the Radix's `asChild` prop to work correctly
       // https://www.radix-ui.com/primitives/docs/guides/composition#composing-with-your-own-react-components
       ...props
->>>>>>> 2788cf05
     },
     ref,
   ) => {
@@ -198,6 +195,7 @@
     return (
       <StyledButton
         {...props}
+        {...motion}
         {...asTransientProps({ iconOnly, density, actionType, priority })}
         ref={ref}
         type={type}
@@ -212,7 +210,6 @@
             ? theme.borderRadius.sm
             : theme.borderRadius.full
         }
-        {...motion}
       >
         {IconComponent && (
           <IconComponent size={density === 'sparse' && iconOnly === true ? 24 : 16} />
