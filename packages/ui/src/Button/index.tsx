<<<<<<< HEAD
import { FC, forwardRef, MouseEventHandler, ReactNode } from 'react';
import styled, { css, DefaultTheme } from 'styled-components';
=======
import { FC, forwardRef, MouseEventHandler } from 'react';
import { styled, css, DefaultTheme } from 'styled-components';
>>>>>>> 2381922e
import { asTransientProps } from '../utils/asTransientProps';
import { Priority, focusOutline, overlays, buttonBase } from '../utils/button';
import { getBackgroundColor } from './helpers';
import { button } from '../utils/typography';
import { LucideIcon } from 'lucide-react';
import { Density } from '../types/Density';
import { useDensity } from '../hooks/useDensity';
import { ActionType } from '../utils/ActionType';
import { MotionProp } from '../utils/MotionProp';
import { motion } from 'framer-motion';

const iconOnlyAdornment = css<StyledButtonProps>`
  border-radius: ${props => props.theme.borderRadius.full};
  padding: ${props => props.theme.spacing(1)};
  width: max-content;
`;

const sparse = css<StyledButtonProps>`
  border-radius: ${props => props.theme.borderRadius.sm};
  padding-left: ${props => props.theme.spacing(4)};
  padding-right: ${props => props.theme.spacing(4)};
  height: 48px;
  width: ${props => (props.$iconOnly ? '48px' : '100%')};
`;

const compact = css<StyledButtonProps>`
  border-radius: ${props => props.theme.borderRadius.full};
  padding-left: ${props => props.theme.spacing(props.$iconOnly ? 2 : 4)};
  padding-right: ${props => props.theme.spacing(props.$iconOnly ? 2 : 4)};
  height: 32px;
  min-width: 32px;
  width: max-content;
`;

const outlineColorByActionType: Record<ActionType, keyof DefaultTheme['color']['action']> = {
  default: 'neutralFocusOutline',
  accent: 'primaryFocusOutline',
  unshield: 'unshieldFocusOutline',
  destructive: 'destructiveFocusOutline',
};

const borderColorByActionType: Record<
  ActionType,
  'neutral' | 'primary' | 'unshield' | 'destructive'
> = {
  default: 'neutral',
  accent: 'primary',
  unshield: 'unshield',
  destructive: 'destructive',
};

interface StyledButtonProps {
  $iconOnly?: boolean | 'adornment';
  $actionType: ActionType;
  $priority: Priority;
  $density: Density;
  $getFocusOutlineColor: (theme: DefaultTheme) => string;
  $getFocusOutlineOffset?: (theme: DefaultTheme) => string | undefined;
  $getBorderRadius: (theme: DefaultTheme) => string;
}

const StyledButton = styled(motion.button)<StyledButtonProps>`
  ${buttonBase}
  ${button}

    background-color: ${props =>
    getBackgroundColor(props.$actionType, props.$priority, props.theme, props.$iconOnly)};
  outline: ${props =>
    props.$priority === 'secondary'
      ? `1px solid ${props.theme.color[borderColorByActionType[props.$actionType]].main}`
      : 'none'};
  outline-offset: -1px;
  display: flex;
  gap: ${props => props.theme.spacing(2)};
  align-items: center;
  justify-content: center;
  color: ${props => props.theme.color.neutral.contrast};
  position: relative;

  ${props =>
    // eslint-disable-next-line no-nested-ternary -- readable ternary
    props.$iconOnly === 'adornment'
      ? iconOnlyAdornment
      : props.$density === 'sparse'
        ? sparse
        : compact}
  &::after {
    outline-offset: -2px;
  }

  ${focusOutline}
  ${overlays}
`;

interface BaseButtonProps {
  type?: HTMLButtonElement['type'];
  /**
   * The button label. If `iconOnly` is `true` or `adornment`, this will be used
   * as the `aria-label` attribute.
   */
  children: ReactNode;
  /**
   * What type of action is this button related to? Leave as `default` for most
   * buttons, set to `accent` for the single most important action on a given
   * page, set to `unshield` for actions that will unshield the user's funds,
   * and set to `destructive` for destructive actions.
   *
   * Default: `default`
   */
  actionType?: ActionType;
  disabled?: boolean;
  onClick?: MouseEventHandler<HTMLButtonElement>;
  priority?: Priority;
}

interface IconOnlyProps {
  /**
   * When set to `true`, will render just an icon button. When set to
   * `adornment`, will render an icon button without the fill or outline of a
   * normal button. This latter case is useful when the button is an adornment
   * to another component (e.g., when it's a copy icon attached to an
   * `AddressViewComponent`).
   *
   * In both of these cases, the label text passed via `children` will be used
   * as the `aria-label`.
   *
   * Note that, when `iconOnly` is `adornment`, density has no impact on the
   * button: it will render at the same size in either a `compact` or `sparse`
   * context.
   */
  iconOnly: true | 'adornment';
  /**
   * The icon import from `lucide-react` to render. If `iconOnly` is `true`, no
   * label will be rendered -- just the icon. Otherwise, the icon will be
   * rendered to the left of the label.
   *
   * ```tsx
   * import { ChevronRight } from 'lucide-react';
   * <Button icon={ChevronRight}>Label</Button>
   * <Button icon={ChevronRight} iconOnly>Label</Button>
   * ```
   */
  icon: LucideIcon | FC;
}

interface RegularProps {
  iconOnly?: false;
  /**
   * The icon import from `lucide-react` to render. If `iconOnly` is `true`, no
   * label will be rendered -- just the icon. Otherwise, the icon will be
   * rendered to the left of the label.
   *
   * ```tsx
   * import { ChevronRight } from 'lucide-react';
   * <Button icon={ChevronRight}>Label</Button>
   * <Button icon={ChevronRight} iconOnly>Label</Button>
   * ```
   */
  icon?: LucideIcon | FC;
}

export type ButtonProps = BaseButtonProps & (IconOnlyProps | RegularProps) & MotionProp;

/**
 * A component for all your button needs!
 *
 * See individual props for how to use `<Button />` in various forms.
 *
 * Note that, to use `<Button />` as a link, you can simply wrap it in an anchor
 * (`<a />`) tag (or `<Link />`, if you're using e.g., React Router) and leave
 * `onClick` undefined.
 */
export const Button = forwardRef<HTMLButtonElement, ButtonProps>(
  (
    {
      children,
      disabled = false,
      onClick,
      icon: IconComponent,
      iconOnly,
      actionType = 'default',
      type = 'button',
      priority = 'primary',
      motion,
      // needed for the Radix's `asChild` prop to work correctly
      // https://www.radix-ui.com/primitives/docs/guides/composition#composing-with-your-own-react-components
      ...props
    },
    ref,
  ) => {
    const density = useDensity();

    return (
      <StyledButton
        {...props}
        {...motion}
        {...asTransientProps({ iconOnly, density, actionType, priority })}
        ref={ref}
        type={type}
        disabled={disabled}
        onClick={onClick}
        aria-label={iconOnly && typeof children === 'string' ? children : undefined}
        title={iconOnly && typeof children === 'string' ? children : undefined}
        $getFocusOutlineColor={theme => theme.color.action[outlineColorByActionType[actionType]]}
        $getFocusOutlineOffset={() => (iconOnly === 'adornment' ? '0px' : undefined)}
        $getBorderRadius={theme =>
          density === 'sparse' && iconOnly !== 'adornment'
            ? theme.borderRadius.sm
            : theme.borderRadius.full
        }
      >
        {IconComponent && (
          <IconComponent size={density === 'sparse' && iconOnly === true ? 24 : 16} />
        )}

        {!iconOnly && children}
      </StyledButton>
    );
  },
);
Button.displayName = 'Button';<|MERGE_RESOLUTION|>--- conflicted
+++ resolved
@@ -1,10 +1,5 @@
-<<<<<<< HEAD
 import { FC, forwardRef, MouseEventHandler, ReactNode } from 'react';
-import styled, { css, DefaultTheme } from 'styled-components';
-=======
-import { FC, forwardRef, MouseEventHandler } from 'react';
 import { styled, css, DefaultTheme } from 'styled-components';
->>>>>>> 2381922e
 import { asTransientProps } from '../utils/asTransientProps';
 import { Priority, focusOutline, overlays, buttonBase } from '../utils/button';
 import { getBackgroundColor } from './helpers';
