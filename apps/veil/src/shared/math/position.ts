import { AssetId } from '@penumbra-zone/protobuf/penumbra/core/asset/v1/asset_pb';
import {
  Position,
  PositionState,
  PositionState_PositionStateEnum,
  TradingPair,
} from '@penumbra-zone/protobuf/penumbra/core/component/dex/v1/dex_pb';
import { Amount } from '@penumbra-zone/protobuf/penumbra/core/num/v1/num_pb';
import { pnum } from '@penumbra-zone/types/pnum';
import BigNumber from 'bignumber.js';

export type PositionedLiquidity = {
  position: Position;
  shape: LiquidityDistributionShape;
};

export const compareAssetId = (a: AssetId, b: AssetId): number => {
  // The asset ids are serialized using LE, so this is checking the MSB.
  for (let i = 31; i >= 0; --i) {
    const a_i = a.inner[i] ?? -Infinity;
    const b_i = b.inner[i] ?? -Infinity;
    if (a_i < b_i) {
      return -1;
    }
    if (b_i < a_i) {
      return 1;
    }
  }
  return 0;
};

/**
 * A slimmed-down representation for assets, restricted to what we need for math.
 *
 * We have an identifier for the kind of asset, which is needed to construct a position,
 * and an exponent E, such that 10**E units of the base denom constitute a unit of the display denom.
 *
 * For example, 10**6 uUSD make up one USD.
 */
export interface Asset {
  id: AssetId;
  exponent: number;
}

/**
 * A basic plan to create a position.
 *
 * This can then be passed to `planToPosition` to fill out the position.
 */
export interface PositionPlan {
  baseAsset: Asset;
  quoteAsset: Asset;
  /** How much of the quote asset do you get for each unit of the base asset?
   *
   * This will be in terms of the *display* denoms, e.g. USD / UM.
   */
  price: number;
  /** The fee, in [0, 10_000]*/
  feeBps: number;
  /** How much of the base asset we want to provide, in display units. */
  baseReserves: number;
  /** How much of the quote asset we want to provide, in display units. */
  quoteReserves: number;
}

const priceToPQ = (
  price: number,
  pExponent: number,
  qExponent: number,
): { p: Amount; q: Amount } => {
  // e.g. price     = X USD / UM
  //      basePrice = Y uUM / uUSD = X USD / UM * uUSD / USD * UM / uUM
  //                = X * 10 ** qExponent * 10 ** -pExponent
  const basePrice = new BigNumber(price).times(new BigNumber(10).pow(qExponent - pExponent));

  // USD / UM -> [USD, UM], with a given precision.
  // Then, we want the invariant that p * UM + q * USD = constant, so
  let [p, q] = basePrice.toFraction();
  // These can be higher, but this gives us some leg room.
  const max_p_or_q = new BigNumber(10).pow(20);
  while (p.isGreaterThanOrEqualTo(max_p_or_q) || q.isGreaterThanOrEqualTo(max_p_or_q)) {
    p = p.shiftedBy(-1);
    q = q.shiftedBy(-1);
  }
  p = p.plus(Number(p.isEqualTo(0)));
  q = q.plus(Number(p.isEqualTo(0)));
  return { p: pnum(BigInt(p.toFixed(0))).toAmount(), q: pnum(BigInt(q.toFixed(0))).toAmount() };
};

/**
 * Convert a plan into a position.
 *
 * Try using `rangeLiquidityPositions` or `limitOrderPosition` instead, with this method existing
 * as an escape hatch in case any of those use cases aren't sufficient.
 */
export const planToPosition = (
  plan: PositionPlan,
  shape: LiquidityDistributionShape,
): PositionedLiquidity => {
  const { p: rawP, q: rawQ } = priceToPQ(
    plan.price,
    plan.baseAsset.exponent,
    plan.quoteAsset.exponent,
  );
  const rawA1 = plan.baseAsset;
  const rawA2 = plan.quoteAsset;
  const rawR1 = pnum(plan.baseReserves, plan.baseAsset.exponent).toAmount();
  const rawR2 = pnum(plan.quoteReserves, plan.quoteAsset.exponent).toAmount();

  const correctOrder = compareAssetId(plan.baseAsset.id, plan.quoteAsset.id) <= 0;
  const [[p, q], [r1, r2], [a1, a2]] = correctOrder
    ? [
        [rawP, rawQ],
        [rawR1, rawR2],
        [rawA1, rawA2],
      ]
    : [
        [rawQ, rawP],
        [rawR2, rawR1],
        [rawA2, rawA1],
      ];

  const position = new Position({
    phi: {
      component: {
        fee: plan.feeBps,
        p: pnum(p).toAmount(),
        q: pnum(q).toAmount(),
      },
      pair: new TradingPair({
        asset1: a1.id,
        asset2: a2.id,
      }),
    },
    nonce: crypto.getRandomValues(new Uint8Array(32)),
    state: new PositionState({ state: PositionState_PositionStateEnum.OPENED }),
    reserves: { r1, r2 },
    closeOnFill: false,
  });

  return { position, shape };
};

/**
 * A range liquidity plan provides for creating multiple positions across a range of prices.
 *
 * This plan attempts to distribute reserves across equally spaced price points.
 *
 * It needs to know the market price, to know when to switch from positions that sell the quote
 * asset, to positions that buy the quote asset.
 *
 * All prices are in terms of quoteAsset / baseAsset, in display units.
 *
 * TODO: validate this is superfluous in light of `SimpleLiquidityPlan`?
 */
interface RangeLiquidityPlan {
  baseAsset: Asset;
  quoteAsset: Asset;
  targetLiquidity: number;
  upperPrice: number;
  lowerPrice: number;
  marketPrice: number;
  feeBps: number;
  positions: number;
  distributionShape: LiquidityDistributionShape;
}

/**
 * Defines how liquidity should be distributed across the price range
 */
export enum LiquidityDistributionShape {
  /** Equal distribution across all positions */
  FLAT = 'FLAT',
  /** Higher liquidity near market price, decreasing towards range edges */
  PYRAMID = 'PYRAMID',
  /** Lower liquidity near market price, increasing towards range edges */
  INVERTED_PYRAMID = 'INVERTED_PYRAMID',
}

/**
 * Defines associative numeric encoding of `LiquidityDistributionShape` representing the strategy tag
 */
export enum LiquidityDistributionStrategy {
  SKIP = 1,
  ARBITRARY = 2,
<<<<<<< HEAD
  FLAT = 3,
=======
  FLAT = 3,       
>>>>>>> e39b3aa7
  PYRAMID = 4,
  INVERTED_PYRAMID = 5,
}

interface SimpleLiquidityPlan {
  baseAsset: Asset;
  quoteAsset: Asset;
  baseLiquidity: number;
  quoteLiquidity: number;
  upperPrice: number;
  lowerPrice: number;
  marketPrice: number;
  feeBps: number;
  positions: number;
  distributionShape: LiquidityDistributionShape;
}

export function encodeLiquidityShape(
  shape: LiquidityDistributionShape,
): LiquidityDistributionStrategy {
  switch (shape) {
    case LiquidityDistributionShape.FLAT:
      return LiquidityDistributionStrategy.FLAT;
    case LiquidityDistributionShape.PYRAMID:
      return LiquidityDistributionStrategy.PYRAMID;
    case LiquidityDistributionShape.INVERTED_PYRAMID:
      return LiquidityDistributionStrategy.INVERTED_PYRAMID;
    default:
      throw new Error(`Unknown shape: ${shape}`);
  }
}

export const getPositionWeights = (
  positions: number,
  shape: LiquidityDistributionShape,
): number[] => {
  if (positions === 1) {
    return [1];
  }

  return Array.from({ length: positions }, (_, i) => {
    const normalizedIndex = i / (positions - 1);
    switch (shape) {
      case LiquidityDistributionShape.FLAT:
        return 1;
      case LiquidityDistributionShape.PYRAMID:
        // Creates a pyramid shape with peak at middle
        return 0.1 + 0.9 * (1 - Math.abs(normalizedIndex - 0.5) * 2);
      case LiquidityDistributionShape.INVERTED_PYRAMID:
        // Creates an inverted pyramid with peaks at edges
        return Math.abs(normalizedIndex - 0.5) * 2;
      default:
        return 1;
    }
  });
};

/** Given a plan for providing range liquidity, create all the necessary positions to accomplish the plan. */
export const rangeLiquidityPositions = (plan: RangeLiquidityPlan): PositionedLiquidity[] => {
  // The step width is positions-1 because it's between the endpoints
  // |---|---|---|---|
  // 0   1   2   3   4
  //   0   1   2   3
  const stepWidth = (plan.upperPrice - plan.lowerPrice) / plan.positions;
  return Array.from({ length: plan.positions }, (_, i) => {
    const price = plan.lowerPrice + i * stepWidth;

    let baseReserves: number;
    let quoteReserves: number;
    if (price < plan.marketPrice) {
      // If the price is < market price, then people *paying* that price are getting a good deal,
      // and receiving the base asset in exchange, so we don't want to offer them any of that.
      baseReserves = 0;
      quoteReserves = plan.targetLiquidity / plan.positions;
    } else {
      // Conversely, when price > market price, then the people that are selling the base asset,
      // receiving the quote asset in exchange are getting a good deal, so we don't want to offer that.
      baseReserves = plan.targetLiquidity / plan.positions / price;
      quoteReserves = 0;
    }

    return planToPosition(
      {
        baseAsset: plan.baseAsset,
        quoteAsset: plan.quoteAsset,
        feeBps: plan.feeBps,
        price,
        baseReserves,
        quoteReserves,
      },
      plan.distributionShape,
    );
  });
};

/** Given a plan for providing simple liquidity, create all the necessary positions to accomplish the plan. */
export const simpleLiquidityPositions = (plan: SimpleLiquidityPlan): PositionedLiquidity[] => {
  // Calculate how many positions should be in each range based on market price position
  const totalRange = plan.upperPrice - plan.lowerPrice;
  const marketPosition = (plan.marketPrice - plan.lowerPrice) / totalRange;

  // Calculate number of positions for each range, ensuring at least 1 position per range
  const lowerPositionsAmount = Math.max(1, Math.floor(plan.positions * marketPosition));
  const upperPositionsAmount = Math.max(1, plan.positions - lowerPositionsAmount);

  // Calculate step widths for each range
  const lowerStepWidth = (plan.marketPrice - plan.lowerPrice) / lowerPositionsAmount;
  const upperStepWidth = (plan.upperPrice - plan.marketPrice) / upperPositionsAmount;

  // Calculate weights for ALL positions together to maintain the distribution shape
  const weights = getPositionWeights(
    lowerPositionsAmount + upperPositionsAmount,
    plan.distributionShape,
  );

  // Calculate the total weight for each range to properly scale the liquidity
  const lowerRangeTotalWeight = weights
    .slice(0, lowerPositionsAmount)
    .reduce((sum, w) => sum + w, 0);
  const upperRangeTotalWeight = weights.slice(lowerPositionsAmount).reduce((sum, w) => sum + w, 0);

  // Generate positions for lower range (quote liquidity)
  const lowerPositions = Array.from({ length: lowerPositionsAmount }, (_, i) => {
    const price = plan.lowerPrice + i * lowerStepWidth;
    // Scale the weight by the range's total weight to maintain proper liquidity distribution
    const weight = (weights[i] ?? 0) / (lowerRangeTotalWeight || 1);
    return planToPosition(
      {
        baseAsset: plan.baseAsset,
        quoteAsset: plan.quoteAsset,
        feeBps: plan.feeBps,
        price,
        baseReserves: 0,
        quoteReserves: plan.quoteLiquidity * weight,
      },
      plan.distributionShape,
    );
  });

  // Generate positions for upper range (base liquidity)
  const upperPositions = Array.from({ length: upperPositionsAmount }, (_, i) => {
    const price = plan.marketPrice + i * upperStepWidth;
    // Scale the weight by the range's total weight to maintain proper liquidity distribution
    const weight = (weights[i + lowerPositionsAmount] ?? 0) / (upperRangeTotalWeight || 1);
    return planToPosition(
      {
        baseAsset: plan.baseAsset,
        quoteAsset: plan.quoteAsset,
        feeBps: plan.feeBps,
        price,
        baseReserves: plan.baseLiquidity * weight,
        quoteReserves: 0,
      },
      plan.distributionShape,
    );
  });

  return [...lowerPositions, ...upperPositions];
};

/** A limit order plan attempts to buy or sell the baseAsset at a given price.
 *
 * This price is always in terms of quoteAsset / baseAsset.
 *
 * The input is the quote asset when buying, and the base asset when selling, and in display units.
 */
interface LimitOrderPlan {
  buy: 'buy' | 'sell';
  price: number;
  input: number;
  baseAsset: Asset;
  quoteAsset: Asset;
  distributionShape: LiquidityDistributionShape;
}

export const limitOrderPosition = (plan: LimitOrderPlan): PositionedLiquidity => {
  let baseReserves: number;
  let quoteReserves: number;
  if (plan.buy === 'buy') {
    baseReserves = 0;
    quoteReserves = plan.input;
  } else {
    baseReserves = plan.input;
    quoteReserves = 0;
  }
  const pos = planToPosition(
    {
      baseAsset: plan.baseAsset,
      quoteAsset: plan.quoteAsset,
      feeBps: 0,
      price: plan.price,
      baseReserves,
      quoteReserves,
    },
    plan.distributionShape,
  );
  pos.position.closeOnFill = true;
  return pos;
};<|MERGE_RESOLUTION|>--- conflicted
+++ resolved
@@ -183,11 +183,7 @@
 export enum LiquidityDistributionStrategy {
   SKIP = 1,
   ARBITRARY = 2,
-<<<<<<< HEAD
-  FLAT = 3,
-=======
   FLAT = 3,       
->>>>>>> e39b3aa7
   PYRAMID = 4,
   INVERTED_PYRAMID = 5,
 }
