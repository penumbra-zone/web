--- conflicted
+++ resolved
@@ -1,13 +1,8 @@
 import { useQuery } from '@tanstack/react-query';
 import { ValueView } from '@penumbra-zone/protobuf/penumbra/core/asset/v1/asset_pb';
-<<<<<<< HEAD
-import { DUMMY_UM_METADATA, DUMMY_USDC_METADATA, DUMMY_VALUE_VIEW } from './dummy';
 import { LQTVote } from './use-personal-rewards';
-=======
-import { LQTVote } from './use-voting-rewards';
 import { apiFetch } from '@/shared/utils/api-fetch';
 import type { PreviousEpochsApiResponse, PreviousEpochsRequest } from '../server/previous-epochs';
->>>>>>> 3be26bc3
 
 export const BASE_LIMIT = 10;
 export const BASE_PAGE = 1;
