import cn from 'clsx';
import Link from 'next/link';
import { useMemo, useState } from 'react';
import { observer } from 'mobx-react-lite';
import { ChevronRight, ExternalLink } from 'lucide-react';
import { AddressView } from '@penumbra-zone/protobuf/penumbra/core/keys/v1/keys_pb';
import { ValueView } from '@penumbra-zone/protobuf/penumbra/core/asset/v1/asset_pb';
import { bech32mAddress } from '@penumbra-zone/bech32m/penumbra';
import { AddressViewComponent } from '@penumbra-zone/ui/AddressView';
import { ValueViewComponent } from '@penumbra-zone/ui/ValueView';
import { Pagination } from '@penumbra-zone/ui/Pagination';
import { TableCell } from '@penumbra-zone/ui/TableCell';
import { splitLoHi } from '@penumbra-zone/types/lo-hi';
import { Density } from '@penumbra-zone/ui/Density';
import { Button } from '@penumbra-zone/ui/Button';
import { Text } from '@penumbra-zone/ui/Text';
import { PagePath } from '@/shared/const/pages';
<<<<<<< HEAD
=======
import { connectionStore } from '@/shared/model/connection';
>>>>>>> 3be26bc3
import type {
  DelegatorLeaderboardSortKey,
  DelegatorLeaderboardData,
} from '../server/delegator-leaderboard';
import { useDelegatorLeaderboard, BASE_PAGE, BASE_LIMIT } from '../api/use-delegator-leaderboard';
import { useSortableTableHeaders } from './sortable-table-header';
import { useIndexByAddress } from '../api/use-index-by-address';
<<<<<<< HEAD
import { connectionStore } from '@/shared/model/connection';
=======
import { GENERIC_DELUM } from './shared/delum-metadata';
>>>>>>> 3be26bc3

const LeaderboardRow = observer(
  ({ row, loading }: { row: DelegatorLeaderboardData; loading: boolean }) => {
    const { connected } = connectionStore;
    const { data: subaccountIndex, isLoading: indexLoading } = useIndexByAddress(row.address);

    const addressLink = useMemo(() => {
      if (loading) {
        return '';
      }
      const encoded = encodeURIComponent(bech32mAddress(row.address));
      return PagePath.TournamentDelegator.replace(':address', encoded);
    }, [row.address, loading]);

    const addressView = useMemo(() => {
      return connected && subaccountIndex
        ? new AddressView({
            addressView: {
              case: 'decoded',
              value: {
                address: row.address,
                index: subaccountIndex,
              },
            },
          })
        : new AddressView({
            addressView: {
              case: 'opaque',
              value: {
                address: row.address,
              },
            },
          });
    }, [row.address, subaccountIndex, connected]);

    const totalRewards = useMemo(() => {
      if (loading) {
        return undefined;
      }

<<<<<<< HEAD
      const RANDOM_DELUM_DENOM =
        'delegation_penumbravalid12s9lanucncnyasrsqgy6z532q7nwsw3aqzzeqas55kkpyf6lhsqs2w0zar';
=======
>>>>>>> 3be26bc3
      return new ValueView({
        valueView: {
          case: 'knownAssetId',
          value: {
            amount: splitLoHi(BigInt(row.total_rewards)),
<<<<<<< HEAD
            metadata: {
              denomUnits: [
                {
                  denom: RANDOM_DELUM_DENOM,
                  exponent: 6,
                },
              ],
              display: RANDOM_DELUM_DENOM,
              symbol: 'delUM',
            },
=======
            metadata: GENERIC_DELUM,
>>>>>>> 3be26bc3
          },
        },
      });
    }, [loading, row.total_rewards]);

    return (
      <Link
        href={addressLink}
        className={cn(
          'grid grid-cols-subgrid col-span-6',
          'hover:bg-action-hoverOverlay transition-colors cursor-pointer',
          !!subaccountIndex && 'bg-other-tonalFill5',
        )}
      >
        <TableCell cell loading={loading}>
          {row.place}
        </TableCell>
        <TableCell cell loading={loading || indexLoading}>
          {!loading && !indexLoading && (
            <>
              <AddressViewComponent
                truncate
                copyable={false}
                hideIcon={!subaccountIndex}
                addressView={addressView}
              />
              <i className='flex items-center justify-center size-4 text-text-secondary'>
                <ExternalLink className='size-3' />
              </i>
            </>
          )}
        </TableCell>
        <TableCell cell loading={loading}>
          {row.epochs_voted_in}
        </TableCell>
        <TableCell cell loading={loading}>
          {row.streak}
        </TableCell>
        <TableCell cell loading={loading}>
          {row.total_rewards && <ValueViewComponent valueView={totalRewards} priority='tertiary' />}
        </TableCell>
        <TableCell cell loading={loading}>
          <Density slim>
            <Button iconOnly icon={ChevronRight}>
              Go to delegator vote information
            </Button>
          </Density>
        </TableCell>
      </Link>
    );
  },
);

export const DelegatorLeaderboard = observer(() => {
  const [page, setPage] = useState(BASE_PAGE);
  const [limit, setLimit] = useState(BASE_LIMIT);
  const { getTableHeader, sortBy } = useSortableTableHeaders<DelegatorLeaderboardSortKey>(
    'place',
    'asc',
  );

  const {
    query: { isLoading },
    data,
    total,
  } = useDelegatorLeaderboard(page, limit, sortBy.key, sortBy.direction);

  const loadingArr = new Array(5).fill({}) as DelegatorLeaderboardData[];
  const leaderboard = data ?? loadingArr;

  const onLimitChange = (newLimit: number) => {
    setLimit(newLimit);
    setPage(BASE_PAGE);
  };

  return (
    <section className='p-6 rounded-lg bg-other-tonalFill5 backdrop-blur-lg flex flex-col gap-4'>
      <Text xxl color='text.primary'>
        Delegators Leaderboard
      </Text>
      <Density compact>
        <div className='grid grid-cols-[auto_200px_1fr_1fr_1fr_48px]'>
          <div key='header' className='grid grid-cols-subgrid col-span-6'>
            {getTableHeader('place', 'Place')}
            <TableCell heading>Delegator Address</TableCell>
            {getTableHeader('epochs_voted_in', 'Rounds Participated')}
            {getTableHeader('streak', 'Voting Streak')}
            {getTableHeader('total_rewards', 'Rewards Earned')}
            <TableCell heading> </TableCell>
          </div>

          {leaderboard.map((row, index) => (
            <LeaderboardRow
              key={isLoading ? `loading-${index}` : row.place}
              row={row}
              loading={isLoading}
            />
          ))}
        </div>
      </Density>

      {!isLoading && total >= BASE_LIMIT && (
        <Pagination
          totalItems={total}
          visibleItems={leaderboard.length}
          value={page}
          limit={limit}
          onChange={setPage}
          onLimitChange={onLimitChange}
        />
      )}
    </section>
  );
});<|MERGE_RESOLUTION|>--- conflicted
+++ resolved
@@ -15,10 +15,7 @@
 import { Button } from '@penumbra-zone/ui/Button';
 import { Text } from '@penumbra-zone/ui/Text';
 import { PagePath } from '@/shared/const/pages';
-<<<<<<< HEAD
-=======
 import { connectionStore } from '@/shared/model/connection';
->>>>>>> 3be26bc3
 import type {
   DelegatorLeaderboardSortKey,
   DelegatorLeaderboardData,
@@ -26,11 +23,7 @@
 import { useDelegatorLeaderboard, BASE_PAGE, BASE_LIMIT } from '../api/use-delegator-leaderboard';
 import { useSortableTableHeaders } from './sortable-table-header';
 import { useIndexByAddress } from '../api/use-index-by-address';
-<<<<<<< HEAD
-import { connectionStore } from '@/shared/model/connection';
-=======
 import { GENERIC_DELUM } from './shared/delum-metadata';
->>>>>>> 3be26bc3
 
 const LeaderboardRow = observer(
   ({ row, loading }: { row: DelegatorLeaderboardData; loading: boolean }) => {
@@ -71,30 +64,12 @@
         return undefined;
       }
 
-<<<<<<< HEAD
-      const RANDOM_DELUM_DENOM =
-        'delegation_penumbravalid12s9lanucncnyasrsqgy6z532q7nwsw3aqzzeqas55kkpyf6lhsqs2w0zar';
-=======
->>>>>>> 3be26bc3
       return new ValueView({
         valueView: {
           case: 'knownAssetId',
           value: {
             amount: splitLoHi(BigInt(row.total_rewards)),
-<<<<<<< HEAD
-            metadata: {
-              denomUnits: [
-                {
-                  denom: RANDOM_DELUM_DENOM,
-                  exponent: 6,
-                },
-              ],
-              display: RANDOM_DELUM_DENOM,
-              symbol: 'delUM',
-            },
-=======
             metadata: GENERIC_DELUM,
->>>>>>> 3be26bc3
           },
         },
       });
