--- conflicted
+++ resolved
@@ -3,33 +3,16 @@
 import { Text } from '@penumbra-zone/ui/Text';
 import { Ban, Coins, Check, Wallet2, ExternalLink } from 'lucide-react';
 import { observer } from 'mobx-react-lite';
-import { useState } from 'react';
 import { connectionStore } from '@/shared/model/connection';
 import { ValueViewComponent } from '@penumbra-zone/ui/ValueView';
 import { Metadata, ValueView } from '@penumbra-zone/protobuf/penumbra/core/asset/v1/asset_pb';
 import { Amount } from '@penumbra-zone/protobuf/penumbra/core/num/v1/num_pb';
-<<<<<<< HEAD
-import { VoteDialogueSelector } from '../vote-dialogue';
-
-export const VotingFooter = observer(({ isBanned }: { isBanned: boolean }) => {
-  const { connected } = connectionStore;
-  const [isVoteDialogueOpen, setIsVoteDialogOpen] = useState(false);
-
-  const openVoteDialog = () => {
-    setIsVoteDialogOpen(true);
-  };
-
-  const closeVoteDialog = () => {
-    setIsVoteDialogOpen(false);
-  };
-=======
 import { ConnectButton } from '@/features/connect/connect-button';
 import { PagePath } from '@/shared/const/pages';
 
 export const VotingFooter = observer(
   ({ isBanned, epoch }: { isBanned: boolean; epoch: number }) => {
     const { connected } = connectionStore;
->>>>>>> b430e103
 
     // dummy data
     const delegatedAmount = 1000;
@@ -79,19 +62,6 @@
               <Button actionType='default'>Details</Button>
             </Link>
           </div>
-<<<<<<< HEAD
-          <Text variant='small' color='text.secondary'>
-            You can&apos;t vote in this epoch because you delegated UM after the epoch started.
-            You&apos;ll be able to vote next epoch.
-          </Text>
-        </div>
-        <div className='flex gap-2'>
-          <Button actionType='accent' disabled>
-            Vote Now
-          </Button>
-          <Button actionType='default'>Details</Button>
-=======
->>>>>>> b430e103
         </div>
       );
     }
@@ -115,21 +85,6 @@
               <Button actionType='default'>Details</Button>
             </Link>
           </div>
-<<<<<<< HEAD
-          <Text variant='small' color='text.secondary'>
-            Connect Prax Wallet to vote in this epoch.
-          </Text>
-        </div>
-        <div className='flex gap-2'>
-          <Button actionType='accent'>
-            <div className='flex items-center gap-2 whitespace-nowrap'>
-              <WalletMinimal className='w-4 h-4' />
-              Connect Prax Wallet
-            </div>
-          </Button>
-          <Button actionType='default'>Details</Button>
-=======
->>>>>>> b430e103
         </div>
       );
     }
@@ -182,32 +137,6 @@
     }
 
     return (
-      <>
-        <div className='flex flex-col gap-8'>
-          <div className='flex gap-4 color-text-secondary items-center'>
-            <div className='size-10 text-text-secondary'>
-              <Coins className='w-full h-full' />
-            </div>
-            <Text variant='small' color='text.secondary'>
-              You&apos;ve delegated UM and now eligible to vote in this epoch.
-            </Text>
-            <ValueViewComponent valueView={valueView} />
-          </div>
-          <div className='flex gap-2'>
-            <Button actionType='accent' icon={ExternalLink} onClick={openVoteDialog}>
-              Delegate
-            </Button>
-            <Button actionType='default'>Details</Button>
-          </div>
-        </div>
-
-        <VoteDialogueSelector isOpen={isVoteDialogueOpen} onClose={closeVoteDialog} />
-      </>
-    );
-  }
-
-  return (
-    <>
       <div className='flex flex-col gap-8'>
         <div className='flex gap-4 color-text-secondary items-center'>
           <div className='size-10 text-text-secondary'>
@@ -218,7 +147,7 @@
           </Text>
         </div>
         <div className='flex gap-2'>
-          <Button actionType='accent' icon={ExternalLink} onClick={openVoteDialog}>
+          <Button actionType='accent' icon={ExternalLink}>
             Delegate
           </Button>
           <Link href={PagePath.TournamentRound.replace(':epoch', epoch.toString())}>
@@ -226,14 +155,6 @@
           </Link>
         </div>
       </div>
-<<<<<<< HEAD
-
-      <VoteDialogueSelector isOpen={isVoteDialogueOpen} onClose={closeVoteDialog} />
-    </>
-  );
-});
-=======
     );
   },
-);
->>>>>>> b430e103
+);