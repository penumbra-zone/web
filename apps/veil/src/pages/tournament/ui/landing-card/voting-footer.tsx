--- conflicted
+++ resolved
@@ -87,14 +87,30 @@
             </Text>
           </div>
           <div className='flex gap-2'>
-<<<<<<< HEAD
             <ConnectButton actionType='accent' variant='default'>
               Connect Prax Wallet
             </ConnectButton>
             <Link href={PagePath.TournamentRound.replace(':epoch', epoch.toString())}>
               <Button actionType='default'>Details</Button>
             </Link>
-=======
+          </div>
+        </div>
+      );
+    }
+
+    if (isBanned) {
+      return (
+        <div className='flex flex-col gap-8'>
+          <div className='flex gap-4 color-text-secondary items-center'>
+            <div className='size-14 text-destructive-light'>
+              <Ban className='w-full h-full' />
+            </div>
+            <Text variant='small' color='text.secondary'>
+              You can’t vote in this epoch because you delegated UM after the epoch started. You’ll
+              be able to vote next epoch.
+            </Text>
+          </div>
+          <div className='flex gap-2'>
             <div className='flex-1'>
               <Button actionType='accent' disabled>
                 Vote Now
@@ -105,31 +121,6 @@
                 <Button actionType='default'>Details</Button>
               </Link>
             </div>
->>>>>>> f2f8fb20
-          </div>
-        </div>
-      );
-    }
-
-    if (isBanned) {
-      return (
-        <div className='flex flex-col gap-8'>
-          <div className='flex gap-4 color-text-secondary items-center'>
-            <div className='size-14 text-destructive-light'>
-              <Ban className='w-full h-full' />
-            </div>
-            <Text variant='small' color='text.secondary'>
-              You can’t vote in this epoch because you delegated UM after the epoch started. You’ll
-              be able to vote next epoch.
-            </Text>
-          </div>
-          <div className='flex gap-2'>
-            <Button actionType='accent' disabled>
-              Vote Now
-            </Button>
-            <Link href={PagePath.TournamentRound.replace(':epoch', epoch.toString())}>
-              <Button actionType='default'>Details</Button>
-            </Link>
           </div>
         </div>
       );
@@ -182,25 +173,6 @@
                 </Link>
               </div>
             </div>
-<<<<<<< HEAD
-=======
-            <Text variant='small' color='text.secondary'>
-              You’ve delegated UM and are now eligible to vote in this epoch.
-            </Text>
-            <ValueViewComponent valueView={valueView} />
-          </div>
-          <div className='flex gap-2'>
-            <div className='flex-1'>
-              <Button actionType='accent' icon={ExternalLink}>
-                Delegate
-              </Button>
-            </div>
-            <div className='flex-1'>
-              <Link href={PagePath.TournamentRound.replace(':epoch', epoch.toString())}>
-                <Button actionType='default'>Details</Button>
-              </Link>
-            </div>
->>>>>>> f2f8fb20
           </div>
 
           <VoteDialogueSelector isOpen={isVoteDialogueOpen} onClose={closeVoteDialog} />
