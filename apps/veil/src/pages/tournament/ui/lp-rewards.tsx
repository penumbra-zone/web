--- conflicted
+++ resolved
@@ -1,8 +1,4 @@
-<<<<<<< HEAD
-import { useState, useMemo } from 'react';
-=======
 import { useState } from 'react';
->>>>>>> a3d3efb6
 import { observer } from 'mobx-react-lite';
 import { ChevronRight, ExternalLink } from 'lucide-react';
 import { bech32mPositionId } from '@penumbra-zone/bech32m/plpid';
@@ -23,22 +19,6 @@
 import { useRouter } from 'next/navigation';
 import { LpRewardsSortKey } from '../server/lp-rewards';
 import { ValueView, Metadata } from '@penumbra-zone/protobuf/penumbra/core/asset/v1/asset_pb';
-<<<<<<< HEAD
-import { useAssets } from '@/shared/api/assets';
-import { pnum } from '@penumbra-zone/types/pnum';
-
-function LpRewardRow({
-  lpReward,
-  loading,
-  umMetadata,
-}: {
-  lpReward: LpReward;
-  loading: boolean;
-  umMetadata: Metadata | undefined;
-}) {
-  const router = useRouter();
-  const [isHoveringWithdraw, setIsHoveringWithdraw] = useState(false);
-=======
 import { pnum } from '@penumbra-zone/types/pnum';
 import { useStakingTokenMetadata } from '@/shared/api/registry';
 
@@ -70,57 +50,10 @@
 
 function LpRewardRow({ lpReward, umMetadata }: { lpReward: LpReward; umMetadata: Metadata }) {
   const router = useRouter();
->>>>>>> a3d3efb6
 
   return (
     <div
       onClick={() => {
-<<<<<<< HEAD
-        if (!isHoveringWithdraw) {
-          router.push(`/inspect/lp/${bech32mPositionId(lpReward.positionId)}`);
-        }
-      }}
-      className='grid grid-cols-subgrid col-span-5 hover:bg-action-hoverOverlay transition-colors cursor-pointer'
-    >
-      <TableCell cell loading={loading}>
-        #{lpReward.epoch}
-      </TableCell>
-      <TableCell cell loading={loading}>
-        {!loading && (
-          <>
-            <div className='max-w-[370px] truncate'>{bech32mPositionId(lpReward.positionId)}</div>
-            <ExternalLink className='size-3 min-w-3 text-neutral-light' />
-          </>
-        )}
-      </TableCell>
-      <TableCell cell loading={loading}>
-        {umMetadata && (
-          <ValueViewComponent
-            valueView={
-              new ValueView({
-                valueView: {
-                  case: 'knownAssetId',
-                  value: {
-                    amount: pnum(lpReward.rewards).toAmount(),
-                    metadata: umMetadata as unknown as Metadata,
-                  },
-                },
-              })
-            }
-            priority='tertiary'
-          />
-        )}
-      </TableCell>
-      <TableCell cell loading={loading}>
-        {(lpReward.isWithdrawable || lpReward.isWithdrawn) && (
-          <Density slim>
-            <div
-              onMouseEnter={lpReward.isWithdrawable ? () => setIsHoveringWithdraw(true) : undefined}
-              onMouseLeave={
-                lpReward.isWithdrawable ? () => setIsHoveringWithdraw(false) : undefined
-              }
-            >
-=======
         router.push(`/inspect/lp/${bech32mPositionId(lpReward.positionId)}`);
       }}
       className='grid grid-cols-subgrid col-span-5 hover:bg-action-hoverOverlay transition-colors cursor-pointer'
@@ -150,18 +83,13 @@
         {(lpReward.isWithdrawable || lpReward.isWithdrawn) && (
           <Density slim>
             <div>
->>>>>>> a3d3efb6
               <Button
                 priority='primary'
                 disabled={!lpReward.isWithdrawable}
                 onClick={
                   lpReward.isWithdrawable
-<<<<<<< HEAD
-                    ? () => {
-=======
                     ? e => {
                         e.stopPropagation();
->>>>>>> a3d3efb6
                         void withdrawPositions([
                           { position: lpReward.position, id: lpReward.positionId },
                         ]);
@@ -176,11 +104,7 @@
           </Density>
         )}
       </TableCell>
-<<<<<<< HEAD
-      <TableCell cell loading={loading}>
-=======
       <TableCell cell>
->>>>>>> a3d3efb6
         <Density slim>
           <Button iconOnly icon={ChevronRight}>
             Go to position information
@@ -196,14 +120,7 @@
   const [page, setPage] = useState(BASE_PAGE);
   const [limit, setLimit] = useState(BASE_LIMIT);
   const { getTableHeader, sortBy } = useSortableTableHeaders<keyof LpReward>('epoch');
-<<<<<<< HEAD
-  const { data: assets } = useAssets();
-  const umMetadata = useMemo(() => {
-    return assets?.find(asset => asset.symbol === 'UM');
-  }, [assets]);
-=======
   const { data: umMetadata } = useStakingTokenMetadata();
->>>>>>> a3d3efb6
 
   const query = useLpRewards(
     subaccount,
@@ -212,18 +129,10 @@
     sortBy.key as LpRewardsSortKey,
     sortBy.direction,
   );
-<<<<<<< HEAD
-  const { data: queryData, isLoading, isFetched } = query;
-  const { data, total } = queryData ?? { data: [], total: 0 };
-  const loadingArr = new Array(5).fill({ positionId: {} }) as LpReward[];
-  const rewards = data.length > 0 ? data : loadingArr;
-  const loading = isLoading || !isFetched;
-=======
   const { data: queryData, isPending } = query;
   const { data, total } = queryData ?? { data: [], total: 0 };
   const loading = isPending;
   const rewards = data;
->>>>>>> a3d3efb6
 
   const onLimitChange = (newLimit: number) => {
     setLimit(newLimit);
@@ -242,18 +151,6 @@
             <TableCell heading> </TableCell>
           </div>
 
-<<<<<<< HEAD
-          {rewards.map((lpReward, index) => (
-            <LpRewardRow
-              key={
-                loading ? index : String(lpReward.epoch) + bech32mPositionId(lpReward.positionId)
-              }
-              lpReward={lpReward}
-              umMetadata={umMetadata}
-              loading={loading}
-            />
-          ))}
-=======
           {loading ? (
             <LoadingRows />
           ) : (
@@ -261,7 +158,6 @@
               <LpRewardRow key={index} lpReward={lpReward} umMetadata={umMetadata} />
             ))
           )}
->>>>>>> a3d3efb6
         </div>
       </Density>
 
