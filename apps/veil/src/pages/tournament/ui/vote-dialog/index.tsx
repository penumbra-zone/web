import { useState } from 'react';
import { Search } from 'lucide-react';
import { observer } from 'mobx-react-lite';
import { Dialog } from '@penumbra-zone/ui/Dialog';
import { Text } from '@penumbra-zone/ui/Text';
import { Button } from '@penumbra-zone/ui/Button';
import { Density } from '@penumbra-zone/ui/Density';
import { Checkbox } from '@penumbra-zone/ui/Checkbox';
import { TextInput } from '@penumbra-zone/ui/TextInput';
import { SpendableNoteRecord } from '@penumbra-zone/protobuf/penumbra/view/v1/view_pb';
import { useSubaccounts } from '@/widgets/header/api/subaccounts';
import { voteTournament } from '@/entities/tournament/api/vote';
import { connectionStore } from '@/shared/model/connection';
import { getAddressIndex } from '@penumbra-zone/getters/address-view';
import { useLQTNotes } from '../../api/use-voting-notes';
import { useCurrentEpoch } from '../../api/use-current-epoch';
import { useEpochResults } from '../../api/use-epoch-results';
import { MappedGauge } from '../../server/previous-epochs';
import { VoteDialogSearchResults } from './search-results';
import { VotingAssetSelector } from './asset-selector';

interface VoteDialogProps {
  defaultValue?: MappedGauge;
  isOpen: boolean;
  onClose: () => void;
}

const DEFAULT_REVEAL_VOTE = true;

export const VoteDialogueSelector = observer(
  ({ isOpen, onClose, defaultValue }: VoteDialogProps) => {
    const [selectedAsset, setSelectedAsset] = useState<MappedGauge | undefined>(defaultValue);
    const [revealVote, setRevealVote] = useState(DEFAULT_REVEAL_VOTE);

    const [isSearchOpen, setIsSearchOpen] = useState(false);
    const [searchQuery, setSearchQuery] = useState('');

    const { data: subaccounts } = useSubaccounts();

    const { subaccount } = connectionStore;
    const valueAddress = subaccounts?.find(
      account => getAddressIndex(account).account === subaccount,
    );

    // Temporarily hardcode the same account address as the reward recipient.
    const rewardsRecipient = valueAddress?.addressView.value?.address;

    // Fetch user's spendable voting notes for this epoch
    const { epoch, isLoading: epochLoading } = useCurrentEpoch();

    const { data: notes } = useLQTNotes(subaccount, epoch);
<<<<<<< HEAD

    const { data: assets, isLoading } = useEpochResults(
=======
    const {
      data: assetsData,
      isLoading,
      assetGauges,
    } = useEpochResults(
>>>>>>> f83f06de
      'epoch-results-vote-dialog',
      {
        epoch,
        limit: 30,
        page: 1,
      },
      !isOpen && epochLoading,
      searchQuery,
    );

    // Collect an array of minium 5 items. If there are more than 5 voted assets, return all of them.
    // If less than 5, firstly return all voted assets, and then fill the rest with non-voted assets.
    const assets = assetsData?.data ?? [];
    const selectorAssets = [
      ...assets,
      ...((assets.length || 5) < 5
        ? assetGauges.slice(assets.length, assets.length + 5 - assets.length)
        : []),
    ];

    const handleVoteSubmit = async () => {
      if (!selectedAsset) {
        throw new Error('Please, select an asset to vote for');
      }

      if (!epoch) {
        throw new Error('Missing epoch index');
      }

      const stakedNotes: SpendableNoteRecord[] = notes
        ? notes
            .filter(n => !n.alreadyVoted)
            .map(n => n.noteRecord)
            .filter((r): r is SpendableNoteRecord => !!r && r.heightSpent === 0n)
        : [];

      // Craft LQT TPR and submit vote
      await voteTournament({
        stakedNotes: stakedNotes,
        incentivized: selectedAsset.asset.base,
        epochIndex: epoch,
        rewardsRecipient,
      });

      handleClose();
    };

    const handleClose = () => {
      setSearchQuery('');
      setSelectedAsset(undefined);
      setIsSearchOpen(false);
      setRevealVote(DEFAULT_REVEAL_VOTE);
      onClose();
    };

    const onSearchSelect = (asset: MappedGauge) => {
      setSearchQuery('');
      setIsSearchOpen(false);
      setSelectedAsset(asset);
    };

    return (
      <Dialog isOpen={isOpen} onClose={handleClose}>
        <Dialog.Content
          title={`Vote in epoch #${epoch}`}
          headerChildren={
            <>
              {/* Focus catcher. If this button wouldn't exist, the focus would go to the first input, which is undesirable */}
              <button type='button' className='w-full h-0 -mt-2 focus:outline-none' />

              <Text detail color='text.secondary'>
                You can only vote for one asset in an epoch and can&#39;t change your vote
                afterwards.
              </Text>
              <div className='mt-2 [&>label]:h-12'>
                <TextInput
                  value={searchQuery}
                  placeholder='Search...'
                  onChange={setSearchQuery}
                  onFocus={() => setIsSearchOpen(true)}
                  startAdornment={
                    <i className='flex items-center justify-center size-6'>
                      <Search className='size-4 text-neutral-light' />
                    </i>
                  }
                />
              </div>
            </>
          }
          buttons={
            !isSearchOpen && (
              <div className='flex flex-col gap-6 px-6 pb-6 [&>label]:justify-center [&>label>div]:grow-0'>
                <Density sparse>
                  <Button
                    onClick={() => {
                      onClose();
                      handleVoteSubmit().catch((err: unknown) => console.error(err));
                    }}
                    priority='primary'
                    actionType='accent'
                    disabled={!selectedAsset}
                  >
                    {selectedAsset
                      ? `Vote for ${selectedAsset.asset.symbol}`
                      : 'Select asset to vote'}
                  </Button>
                </Density>

                <Checkbox
                  title='Reveal my vote to the leaderboard.'
                  description='Voting each epoch grows your streak.'
                  checked={revealVote}
                  onChange={value => setRevealVote(value as boolean)}
                />
              </div>
            )
          }
        >
          <div className='flex flex-col pt-2'>
            {!isSearchOpen && (
              <VotingAssetSelector
                selectedAsset={selectedAsset}
                loading={isLoading}
                gauge={selectorAssets}
                onSelect={onSearchSelect}
              />
            )}

            {isSearchOpen && (
              <VoteDialogSearchResults
                value={selectedAsset?.asset.base}
                gauge={assetGauges}
                onSelect={onSearchSelect}
              />
            )}
          </div>
        </Dialog.Content>
      </Dialog>
    );
  },
);<|MERGE_RESOLUTION|>--- conflicted
+++ resolved
@@ -49,16 +49,11 @@
     const { epoch, isLoading: epochLoading } = useCurrentEpoch();
 
     const { data: notes } = useLQTNotes(subaccount, epoch);
-<<<<<<< HEAD
-
-    const { data: assets, isLoading } = useEpochResults(
-=======
     const {
       data: assetsData,
       isLoading,
       assetGauges,
     } = useEpochResults(
->>>>>>> f83f06de
       'epoch-results-vote-dialog',
       {
         epoch,
