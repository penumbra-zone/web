--- conflicted
+++ resolved
@@ -37,17 +37,6 @@
 
   const { epoch, isLoading: epochLoading } = useCurrentEpoch();
   const { data: lpRewards, isLoading: isLpRewardsLoading } = useLpRewards(
-<<<<<<< HEAD
-    subaccount,
-    0,
-    Infinity,
-    'rewards',
-    'desc',
-  );
-
-  const { data: total, isLoading: isRewardsLoading } = usePersonalRewards(
-=======
->>>>>>> a3d3efb6
     subaccount,
     0,
     Infinity,
@@ -69,15 +58,7 @@
 
   // Check if we have all the data needed to display rewards
   const isLoading = isLpRewardsLoading || isRewardsLoading || isTokenLoading;
-<<<<<<< HEAD
-  const hasCompleteData =
-    !isLoading &&
-    lpRewards?.totalRewards !== undefined &&
-    total?.totalRewards !== undefined &&
-    stakingToken;
-=======
   const isReady = !isLoading && lpRewards?.totalRewards !== undefined && !isRewardsLoading;
->>>>>>> a3d3efb6
 
   // Memoize the reward view to prevent unnecessary recalculations
   const rewardView = useMemo(() => {
@@ -91,20 +72,12 @@
       valueView: {
         case: 'knownAssetId',
         value: {
-<<<<<<< HEAD
-          amount: pnum(lpRewards.totalRewards + total.totalRewards).toAmount(),
-=======
           amount: pnum(lpRewards.totalRewards + rewardsValue).toAmount(),
->>>>>>> a3d3efb6
           metadata: stakingToken,
         },
       },
     });
-<<<<<<< HEAD
-  }, [hasCompleteData, lpRewards?.totalRewards, total?.totalRewards, stakingToken]);
-=======
   }, [isReady, lpRewards?.totalRewards, totalRewards, stakingToken]);
->>>>>>> a3d3efb6
 
   // Only check for zero when we have valid data
   const isTotalZero = !rewardView || isZero(getAmount(rewardView));
