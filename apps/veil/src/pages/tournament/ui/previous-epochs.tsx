--- conflicted
+++ resolved
@@ -84,25 +84,6 @@
           )}
         </TableCell>
 
-<<<<<<< HEAD
-        {connected && (rewardsLoading || reward !== undefined) && (
-          <TableCell cell loading={isLoading || rewardsLoading} justify='end'>
-            <ValueViewComponent
-              trailingZeros
-              valueView={
-                new ValueView({
-                  valueView: {
-                    case: 'knownAssetId',
-                    value: {
-                      amount: pnum(reward?.reward).toAmount(),
-                      metadata: stakingToken,
-                    },
-                  },
-                })
-              }
-              priority='tertiary'
-            />
-=======
         {connected && (
           <TableCell cell loading={isLoading || rewardsLoading}>
             {reward !== undefined ? (
@@ -113,7 +94,6 @@
             ) : (
               '-'
             )}
->>>>>>> 713a9ad5
           </TableCell>
         )}
         <TableCell cell loading={isLoading}>
@@ -160,11 +140,7 @@
           <div className={cn('grid grid-cols-subgrid', TABLE_CLASSES.row[tableKey])}>
             {getTableHeader('epoch', 'Epoch')}
             <TableCell heading>Votes Summary</TableCell>
-            {connected && (
-              <TableCell heading justify='end'>
-                My Voting Rewards
-              </TableCell>
-            )}
+            {connected && <TableCell heading>My Voting Rewards</TableCell>}
             <TableCell heading> </TableCell>
           </div>
 
