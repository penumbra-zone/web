import cn from 'clsx';
import Link from 'next/link';
import { useState } from 'react';
import { observer } from 'mobx-react-lite';
import { ChevronRight } from 'lucide-react';
import { ValueView } from '@penumbra-zone/protobuf/penumbra/core/asset/v1/asset_pb';
import { ValueViewComponent } from '@penumbra-zone/ui/ValueView';
import { Pagination } from '@penumbra-zone/ui/Pagination';
import { TableCell } from '@penumbra-zone/ui/TableCell';
import { Tooltip } from '@penumbra-zone/ui/Tooltip';
import { Density } from '@penumbra-zone/ui/Density';
import { Button } from '@penumbra-zone/ui/Button';
import { Text } from '@penumbra-zone/ui/Text';
import { connectionStore } from '@/shared/model/connection';
import { useStakingTokenMetadata } from '@/shared/api/registry';
import { usePreviousEpochs, BASE_PAGE, BASE_LIMIT } from '../api/use-previous-epochs';
import type { PreviousEpochData } from '../server/previous-epochs';
import { useSortableTableHeaders } from './sortable-table-header';
import { usePersonalRewards } from '../api/use-personal-rewards';
import { Vote } from './vote';
import { pnum } from '@penumbra-zone/types/pnum';

const TABLE_CLASSES = {
  table: {
    default: cn('grid-cols-[200px_1fr_48px]'),
    connected: cn('grid-cols-[200px_1fr_200px_48px]'),
  },
  row: {
    default: cn('col-span-3'),
    connected: cn('col-span-4'),
  },
};

interface PreviousEpochsRowProps {
  row: PreviousEpochData;
  isLoading: boolean;
  className: string;
  connected: boolean;
}

const PreviousEpochsRow = observer(
  ({ row, isLoading, className, connected }: PreviousEpochsRowProps) => {
    const { subaccount } = connectionStore;
    const { data: rewards, isLoading: rewardsLoading } = usePersonalRewards(subaccount, row.epoch);
    const { data: stakingToken } = useStakingTokenMetadata();

    return (
      <Link
        href={isLoading ? '' : `/tournament/${row.epoch}`}
        className={cn(
          className,
          'grid grid-cols-subgrid',
          'hover:bg-action-hoverOverlay transition-colors cursor-pointer',
        )}
      >
        <TableCell cell loading={isLoading}>
          Epoch #{row.epoch}
        </TableCell>
        <TableCell cell loading={isLoading}>
          {!isLoading && !row.gauge.length && '-'}
          {!isLoading &&
            row.gauge.slice(0, 3).map((vote, index) => (
              <div key={index} className='flex items-center justify-start min-w-[88px] px-1'>
                <Vote asset={vote.asset} percent={vote.portion} hideFor />
              </div>
            ))}
          {!isLoading && row.gauge.length > 3 && (
            <Tooltip
              message={
                <div className='flex flex-col gap-2'>
                  {row.gauge.slice(3).map((vote, index) => (
                    <Vote key={index} asset={vote.asset} percent={vote.portion} hideFor />
                  ))}
                </div>
              }
            >
              <div className='flex items-center justify-start px-3 text-text-primary'>
                <Text smallTechnical>+{row.gauge.length - 3}</Text>
              </div>
            </Tooltip>
          )}
        </TableCell>
        {connected && (
          <TableCell cell loading={isLoading || rewardsLoading}>
            {rewards?.data.find(r => BigInt(r.epoch) === (row.epoch && BigInt(row.epoch))) &&
              stakingToken && (
                <ValueViewComponent
                  valueView={
                    new ValueView({
                      valueView: {
                        case: 'knownAssetId',
                        value: {
                          amount: pnum(
                            rewards.data.find(r => BigInt(r.epoch) === BigInt(row.epoch))?.reward,
                          ).toAmount(),
                          metadata: stakingToken,
                        },
                      },
                    })
                  }
                  priority='tertiary'
                />
              )}
          </TableCell>
        )}
        <TableCell cell loading={isLoading}>
          <Density slim>
            <Button iconOnly icon={ChevronRight}>
              Go to voting reward information
            </Button>
          </Density>
        </TableCell>
      </Link>
    );
  },
);

export const PreviousEpochs = observer(() => {
  const [page, setPage] = useState(BASE_PAGE);
  const [limit, setLimit] = useState(BASE_LIMIT);
  const { getTableHeader, sortBy } = useSortableTableHeaders<'epoch'>();

  const { connected } = connectionStore;
  const tableKey = connected ? 'connected' : 'default';

  const {
    query: { isLoading },
    data,
    total,
  } = usePreviousEpochs(connected, page, limit, sortBy.key, sortBy.direction);

  const loadingArr = new Array(10).fill({ votes: [] }) as PreviousEpochData[];
  const epochs = data ?? loadingArr;

  const onLimitChange = (newLimit: number) => {
    setLimit(newLimit);
    setPage(BASE_PAGE);
  };

  return (
    <div className='flex flex-col gap-6 p-6 w-full rounded-lg bg-other-tonalFill5 backdrop-blur-lg'>
      <Text xxl color='text.primary'>
        Previous epochs
      </Text>
      <Density compact>
        <div className={cn('grid', TABLE_CLASSES.table[tableKey])}>
          <div className={cn('grid grid-cols-subgrid', TABLE_CLASSES.row[tableKey])}>
            {getTableHeader('epoch', 'Epoch')}
            <TableCell heading>Votes Summary</TableCell>
            {connected && <TableCell heading>My Voting Rewards</TableCell>}
            <TableCell heading> </TableCell>
          </div>

          {epochs.map((epoch, index) => (
            <PreviousEpochsRow
<<<<<<< HEAD
              key={epoch.epoch}
              isLoading={isLoading || !epoch.gauge}
=======
              key={isLoading ? index : epoch.epoch}
              isLoading={isLoading}
>>>>>>> 458ee9b1
              row={epoch}
              connected={connected}
              className={TABLE_CLASSES.row[tableKey]}
            />
          ))}
        </div>
      </Density>

      {!isLoading && total >= BASE_LIMIT && (
        <Pagination
          totalItems={total}
          visibleItems={epochs.length}
          value={page}
          limit={limit}
          onChange={setPage}
          onLimitChange={onLimitChange}
        />
      )}
    </div>
  );
});<|MERGE_RESOLUTION|>--- conflicted
+++ resolved
@@ -153,13 +153,8 @@
 
           {epochs.map((epoch, index) => (
             <PreviousEpochsRow
-<<<<<<< HEAD
-              key={epoch.epoch}
-              isLoading={isLoading || !epoch.gauge}
-=======
               key={isLoading ? index : epoch.epoch}
               isLoading={isLoading}
->>>>>>> 458ee9b1
               row={epoch}
               connected={connected}
               className={TABLE_CLASSES.row[tableKey]}
