import cn from 'clsx';
import Link from 'next/link';
import { useState } from 'react';
import { observer } from 'mobx-react-lite';
import { ChevronRight } from 'lucide-react';
import { ValueView } from '@penumbra-zone/protobuf/penumbra/core/asset/v1/asset_pb';
import { ValueViewComponent } from '@penumbra-zone/ui/ValueView';
import { Pagination } from '@penumbra-zone/ui/Pagination';
import { TableCell } from '@penumbra-zone/ui/TableCell';
import { Tooltip } from '@penumbra-zone/ui/Tooltip';
import { Density } from '@penumbra-zone/ui/Density';
import { Button } from '@penumbra-zone/ui/Button';
import { Text } from '@penumbra-zone/ui/Text';
import { connectionStore } from '@/shared/model/connection';
import { useStakingTokenMetadata } from '@/shared/api/registry';
import { usePreviousEpochs, BASE_PAGE, BASE_LIMIT } from '../api/use-previous-epochs';
import type { PreviousEpochData } from '../server/previous-epochs';
import { useSortableTableHeaders } from './sortable-table-header';
import { usePersonalRewards } from '../api/use-personal-rewards';
import { Vote } from './vote';
import { pnum } from '@penumbra-zone/types/pnum';

const TABLE_CLASSES = {
  table: {
    default: cn('grid-cols-[200px_1fr_48px]'),
    connected: cn('grid-cols-[200px_1fr_200px_48px]'),
  },
  row: {
    default: cn('col-span-3'),
    connected: cn('col-span-4'),
  },
};

interface PreviousEpochsRowProps {
  row: PreviousEpochData;
  isLoading: boolean;
  className: string;
  connected: boolean;
}

const PreviousEpochsRow = observer(
  ({ row, isLoading, className, connected }: PreviousEpochsRowProps) => {
    const { subaccount } = connectionStore;
    const {
      data: rewards,
      query: { isLoading: rewardsLoading },
    } = usePersonalRewards(subaccount, row.epoch);
    const { data: stakingToken } = useStakingTokenMetadata();

    return (
      <Link
        href={isLoading ? '' : `/tournament/${row.epoch}`}
        className={cn(
          className,
          'grid grid-cols-subgrid',
          'hover:bg-action-hoverOverlay transition-colors cursor-pointer',
        )}
      >
        <TableCell cell loading={isLoading}>
          Epoch #{row.epoch}
        </TableCell>
        <TableCell cell loading={isLoading}>
          {!isLoading && !row.gauge.length && '-'}
          {!isLoading &&
            row.gauge.slice(0, 3).map((vote, index) => (
              <div key={index} className='flex items-center justify-start min-w-[88px] px-1'>
                <Vote asset={vote.asset} percent={vote.portion} hideFor />
              </div>
            ))}
          {!isLoading && row.gauge.length > 3 && (
            <Tooltip
              message={
                <div className='flex flex-col gap-2'>
                  {row.gauge.slice(3).map((vote, index) => (
                    <Vote key={index} asset={vote.asset} percent={vote.portion} hideFor />
                  ))}
                </div>
              }
            >
              <div className='flex items-center justify-start px-3 text-text-primary'>
                <Text smallTechnical>+{row.gauge.length - 3}</Text>
              </div>
            </Tooltip>
          )}
        </TableCell>
        {connected && (
          <TableCell cell loading={isLoading || rewardsLoading}>
<<<<<<< HEAD
            {rewards?.find(r => BigInt(r.epoch) === (row.epoch && BigInt(row.epoch))) &&
              stakingToken && (
                <ValueViewComponent
                  valueView={
                    new ValueView({
                      valueView: {
                        case: 'knownAssetId',
                        value: {
                          amount: pnum(
                            rewards.find(r => BigInt(r.epoch) === BigInt(row.epoch))?.reward,
                          ).toAmount(),
                          metadata: stakingToken,
                        },
=======
            {rewards?.data.find(r => BigInt(r.epoch) === (row.epoch && BigInt(row.epoch))) && (
              <ValueViewComponent
                valueView={
                  new ValueView({
                    valueView: {
                      case: 'knownAssetId',
                      value: {
                        amount: pnum(
                          rewards.data.find(r => BigInt(r.epoch) === BigInt(row.epoch))?.reward,
                        ).toAmount(),
                        metadata: stakingToken,
>>>>>>> ba2f5c1d
                      },
                    },
                  })
                }
                priority='tertiary'
              />
            )}
          </TableCell>
        )}
        <TableCell cell loading={isLoading}>
          <Density slim>
            <Button iconOnly icon={ChevronRight}>
              Go to voting reward information
            </Button>
          </Density>
        </TableCell>
      </Link>
    );
  },
);

export const PreviousEpochs = observer(() => {
  const [page, setPage] = useState(BASE_PAGE);
  const [limit, setLimit] = useState(BASE_LIMIT);
  const { getTableHeader, sortBy } = useSortableTableHeaders<'epoch'>();

  const { connected } = connectionStore;
  const tableKey = connected ? 'connected' : 'default';

  const {
    query: { isLoading },
    data,
    total,
  } = usePreviousEpochs(connected, page, limit, sortBy.key, sortBy.direction);

  const loadingArr = new Array(10).fill({ votes: [] }) as PreviousEpochData[];
  const epochs = data ?? loadingArr;

  const onLimitChange = (newLimit: number) => {
    setLimit(newLimit);
    setPage(BASE_PAGE);
  };

  return (
    <div className='flex flex-col gap-6 p-6 w-full rounded-lg bg-other-tonalFill5 backdrop-blur-lg'>
      <Text xxl color='text.primary'>
        Previous epochs
      </Text>
      <Density compact>
        <div className={cn('grid', TABLE_CLASSES.table[tableKey])}>
          <div className={cn('grid grid-cols-subgrid', TABLE_CLASSES.row[tableKey])}>
            {getTableHeader('epoch', 'Epoch')}
            <TableCell heading>Votes Summary</TableCell>
            {connected && <TableCell heading>My Voting Rewards</TableCell>}
            <TableCell heading> </TableCell>
          </div>

          {epochs.map((epoch, index) => (
            <PreviousEpochsRow
              key={isLoading ? index : epoch.epoch}
              isLoading={isLoading}
              row={epoch}
              connected={connected}
              className={TABLE_CLASSES.row[tableKey]}
            />
          ))}
        </div>
      </Density>

      {!isLoading && total >= BASE_LIMIT && (
        <Pagination
          totalItems={total}
          visibleItems={epochs.length}
          value={page}
          limit={limit}
          onChange={setPage}
          onLimitChange={onLimitChange}
        />
      )}
    </div>
  );
});<|MERGE_RESOLUTION|>--- conflicted
+++ resolved
@@ -85,21 +85,6 @@
         </TableCell>
         {connected && (
           <TableCell cell loading={isLoading || rewardsLoading}>
-<<<<<<< HEAD
-            {rewards?.find(r => BigInt(r.epoch) === (row.epoch && BigInt(row.epoch))) &&
-              stakingToken && (
-                <ValueViewComponent
-                  valueView={
-                    new ValueView({
-                      valueView: {
-                        case: 'knownAssetId',
-                        value: {
-                          amount: pnum(
-                            rewards.find(r => BigInt(r.epoch) === BigInt(row.epoch))?.reward,
-                          ).toAmount(),
-                          metadata: stakingToken,
-                        },
-=======
             {rewards?.data.find(r => BigInt(r.epoch) === (row.epoch && BigInt(row.epoch))) && (
               <ValueViewComponent
                 valueView={
@@ -111,7 +96,6 @@
                           rewards.data.find(r => BigInt(r.epoch) === BigInt(row.epoch))?.reward,
                         ).toAmount(),
                         metadata: stakingToken,
->>>>>>> ba2f5c1d
                       },
                     },
                   })
