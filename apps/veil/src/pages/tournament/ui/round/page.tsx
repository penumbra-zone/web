'use client';

import { PenumbraWaves } from '@/pages/explore/ui/waves';
import { RoundCard } from './round-card';
<<<<<<< HEAD
import { LeaderboardTable } from '@/entities/leaderboard/ui/table';
=======
import { CurrentVotingResults } from './current-voting-results';
>>>>>>> 85111012

export const TournamentRoundPage = () => {
  const startBlock = 1337;
  const endBlock = 1337;

  return (
    <section className='flex flex-col gap-6 p-4 max-w-[1168px] mx-auto'>
      <PenumbraWaves />
      <RoundCard />
<<<<<<< HEAD
      <LeaderboardTable startBlock={startBlock} endBlock={endBlock} />
=======
      <CurrentVotingResults />
>>>>>>> 85111012
    </section>
  );
};<|MERGE_RESOLUTION|>--- conflicted
+++ resolved
@@ -2,11 +2,8 @@
 
 import { PenumbraWaves } from '@/pages/explore/ui/waves';
 import { RoundCard } from './round-card';
-<<<<<<< HEAD
 import { LeaderboardTable } from '@/entities/leaderboard/ui/table';
-=======
 import { CurrentVotingResults } from './current-voting-results';
->>>>>>> 85111012
 
 export const TournamentRoundPage = () => {
   const startBlock = 1337;
@@ -16,11 +13,8 @@
     <section className='flex flex-col gap-6 p-4 max-w-[1168px] mx-auto'>
       <PenumbraWaves />
       <RoundCard />
-<<<<<<< HEAD
+      <CurrentVotingResults />
       <LeaderboardTable startBlock={startBlock} endBlock={endBlock} />
-=======
-      <CurrentVotingResults />
->>>>>>> 85111012
     </section>
   );
 };