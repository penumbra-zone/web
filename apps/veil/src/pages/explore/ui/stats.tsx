--- conflicted
+++ resolved
@@ -115,42 +115,6 @@
 
 export const ExploreStats = ({ registry, stats }: { registry: Registry; stats: Stats }) => {
   return (
-<<<<<<< HEAD
-    <div className='grid grid-cols-1 gap-2 tablet:grid-cols-2 desktop:grid-cols-3'>
-      <InfoCard title='Total Trading Volume (24h)' loading={isLoading}>
-        {stats && <GreenValueText value={stats.volume} />}
-      </InfoCard>
-      <InfoCard title='Number of Trades (24h)' loading={isLoading}>
-        {stats && (
-          <Text large color='text.primary'>
-            {pluralizeAndShortify(stats.trades, 'trade', 'trades')}
-          </Text>
-        )}
-      </InfoCard>
-      <InfoCard title='Largest Trading Pair (24h volume)' loading={isLoading}>
-        {stats?.largestPair ? (
-          <>
-            <DirectedTradingPairText registry={registry} pair={stats.largestPair.pair} />
-            <GreenValueText value={stats.largestPair.volume} />
-          </>
-        ) : (
-          <Text large color='text.primary'>
-            -
-          </Text>
-        )}
-      </InfoCard>
-      <InfoCard title='Total Liquidity Available' loading={isLoading}>
-        {stats && <GreenValueText value={stats.liquidity} />}
-      </InfoCard>
-      <InfoCard title='Number of Active Pairs' loading={isLoading}>
-        {stats && (
-          <Text large color='text.primary'>
-            {pluralizeAndShortify(stats.activePairs, 'pair', 'pairs')}
-          </Text>
-        )}
-      </InfoCard>
-      <InfoCard title='Top Price Mover (24h)' loading={isLoading}>
-=======
     <div className='grid grid-cols-1 tablet:grid-cols-2 desktop:grid-cols-3 gap-2'>
       <TotalTradingVolume registry={registry} stats={stats} />
       <NumberOfTrades registry={registry} stats={stats} />
@@ -158,7 +122,6 @@
       <TotalLiquidity registry={registry} stats={stats} />
       <NumberOfActivePairs registry={registry} stats={stats} />
       <InfoCard title='Top Price Mover (24h)'>
->>>>>>> 46c61b30
         <Text large color='text.primary'>
           -
         </Text>
