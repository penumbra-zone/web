--- conflicted
+++ resolved
@@ -70,14 +70,10 @@
           <div className={cn('flex items-center gap-1', getColor(data.priceDelta, false))}>
             <Text detail>{round({ value: data.priceDelta, decimals: 6 })}</Text>
             <span
-<<<<<<< HEAD
-              className={cn('flex h-4 rounded-full px-1 text-success-dark', getColor(data, true))}
-=======
               className={cn(
                 'flex h-4 px-1 rounded-full text-success-dark',
                 getColor(data.priceChangePercent, true),
               )}
->>>>>>> 46c61b30
             >
               <Text detail>
                 {getTextSign(data.priceChangePercent)}
