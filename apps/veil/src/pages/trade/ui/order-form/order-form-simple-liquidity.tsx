--- conflicted
+++ resolved
@@ -16,13 +16,9 @@
 import { useEffect, useState } from 'react';
 import { Icon } from '@penumbra-zone/ui/Icon';
 import { assetPatterns } from '@penumbra-zone/types/assets';
-<<<<<<< HEAD
 import { Density } from '@penumbra-zone/ui/Density';
-=======
-import { Density } from '@penumbra-zone/ui';
 import { LiquidityDistributionShape } from '@/shared/math/position';
 import { LiquidityShape } from './liquidity-shape';
->>>>>>> 46c61b30
 
 export const SimpleLiquidityOrderForm = observer(
   ({ parentStore }: { parentStore: OrderFormStore }) => {
@@ -154,9 +150,6 @@
           </div>
         </div>
         <div className='mb-4'>
-<<<<<<< HEAD
-          <div className='mb-4 flex justify-between leading-6'>
-=======
           <div className='flex items-center gap-1 mb-2'>
             <Text small color='text.secondary'>
               Liquidity Shape
@@ -177,8 +170,7 @@
           </div>
         </div>
         <div className='mb-4'>
-          <div className='flex justify-between leading-6 mb-4'>
->>>>>>> 46c61b30
+          <div className='mb-4 flex justify-between leading-6'>
             <div className='flex items-center gap-1'>
               <Text small color='text.secondary'>
                 Price Range
