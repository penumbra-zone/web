--- conflicted
+++ resolved
@@ -22,13 +22,8 @@
 export const SimpleLiquidityOrderForm = observer(
   ({ parentStore }: { parentStore: OrderFormStore }) => {
     const { connected } = connectionStore;
-<<<<<<< HEAD
     const { simpleLPForm: store, defaultDecimals } = parentStore;
-    const isLQTEligible = isLqtEligible(store.baseAsset?.metadata, store.quoteAsset?.metadata);
-=======
-    const { simpleLPForm: store } = parentStore;
     const isLQTEligible = useIsLqtEligible(store.baseAsset?.metadata, store.quoteAsset?.metadata);
->>>>>>> 4597b189
 
     const priceSpread = DEFAULT_PRICE_SPREAD;
     const priceRange = DEFAULT_PRICE_RANGE;
