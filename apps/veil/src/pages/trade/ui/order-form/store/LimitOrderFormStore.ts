import { PriceLinkedInputs } from './PriceLinkedInputs';
import {
  limitOrderPosition,
  LiquidityDistributionShape,
  PositionedLiquidity,
} from '@/shared/math/position';
import { makeAutoObservable, reaction } from 'mobx';
import { AssetInfo } from '@/pages/trade/model/AssetInfo';
import { parseNumber } from '@/shared/utils/num';

export type Direction = 'buy' | 'sell';

export enum SellLimitOrderOptions {
  Market = 'Market',
  Plus2Percent = '+2%',
  Plus5Percent = '+5%',
  Plus10Percent = '+10%',
  Plus15Percent = '+15%',
}

export enum BuyLimitOrderOptions {
  Market = 'Market',
  Minus2Percent = '-2%',
  Minus5Percent = '-5%',
  Minus10Percent = '-10%',
  Minus15Percent = '-15%',
}

export const BuyLimitOrderMultipliers = {
  [BuyLimitOrderOptions.Market]: 1,
  [BuyLimitOrderOptions.Minus2Percent]: 0.98,
  [BuyLimitOrderOptions.Minus5Percent]: 0.95,
  [BuyLimitOrderOptions.Minus10Percent]: 0.9,
  [BuyLimitOrderOptions.Minus15Percent]: 0.85,
};

export const SellLimitOrderMultipliers = {
  [SellLimitOrderOptions.Market]: 1,
  [SellLimitOrderOptions.Plus2Percent]: 1.02,
  [SellLimitOrderOptions.Plus5Percent]: 1.05,
  [SellLimitOrderOptions.Plus10Percent]: 1.1,
  [SellLimitOrderOptions.Plus15Percent]: 1.15,
};

export class LimitOrderFormStore {
  private _baseAsset?: AssetInfo;
  private _quoteAsset?: AssetInfo;
  private _input = new PriceLinkedInputs();
  direction: Direction = 'buy';
  marketPrice = 1.0;
  private _priceInput = '';
  private _priceInputOption: SellLimitOrderOptions | BuyLimitOrderOptions | undefined;
<<<<<<< HEAD
  _liquidityShape: LiquidityDistributionShape = LiquidityDistributionShape.FLAT;
=======
  _liquidityShape: LiquidityDistributionShape = LiquidityDistributionShape.LIMIT;
>>>>>>> 06167d5f

  constructor() {
    makeAutoObservable(this);

<<<<<<< HEAD
    this._liquidityShape = LiquidityDistributionShape.FLAT;
=======
    this._liquidityShape = LiquidityDistributionShape.LIMIT;
>>>>>>> 06167d5f

    reaction(() => [this.direction], this._resetInputs);
  }

  private _resetInputs = () => {
    this._input.inputA = '';
    this._input.inputB = '';
    this._priceInput = '';
  };

  setDirection = (x: Direction) => {
    this.direction = x;
  };

  get baseAsset(): undefined | AssetInfo {
    return this._baseAsset;
  }

  get quoteAsset(): undefined | AssetInfo {
    return this._quoteAsset;
  }

  get baseInput(): string {
    return this._input.inputA;
  }

  setBaseInput = (x: string) => {
    this._input.inputA = x;
  };

  get quoteInput(): string {
    return this._input.inputB;
  }

  setQuoteInput = (x: string) => {
    this._input.inputB = x;
  };

  get priceInput(): string {
    return this._priceInput;
  }

  get priceInputOption(): SellLimitOrderOptions | BuyLimitOrderOptions | undefined {
    return this._priceInputOption;
  }

  setPriceInput = (x: string, fromOption = false) => {
    this._priceInput = x;
    const price = this.price;
    if (price !== undefined) {
      this._input.price = price;
    }
    if (!fromOption) {
      this._priceInputOption = undefined;
    }
  };

  setPriceInputOption = (option: SellLimitOrderOptions | BuyLimitOrderOptions) => {
    this._priceInputOption = option;
    const multiplier =
      this.direction === 'buy'
        ? BuyLimitOrderMultipliers[option as BuyLimitOrderOptions]
        : SellLimitOrderMultipliers[option as SellLimitOrderOptions];

    if (!multiplier) {
      return;
    }

    const price = multiplier * this.marketPrice;
    this.setPriceInput(price.toString(), true);
  };

  get price(): number | undefined {
    return parseNumber(this._priceInput);
  }

  get plan(): PositionedLiquidity | undefined {
    const input =
      this.direction === 'buy' ? parseNumber(this.quoteInput) : parseNumber(this.baseInput);
    if (!input || !this._baseAsset || !this._quoteAsset || !this.price) {
      return undefined;
    }
    return limitOrderPosition({
      buy: this.direction,
      price: this.price,
      input,
      baseAsset: this._baseAsset,
      quoteAsset: this._quoteAsset,
      distributionShape: this._liquidityShape,
    });
  }

  get balance(): string {
    if (this.direction === 'buy' && this._quoteAsset?.balance) {
      return this._quoteAsset.formatDisplayAmount(this._quoteAsset.balance);
    }
    if (this.direction === 'sell' && this._baseAsset?.balance) {
      return this._baseAsset.formatDisplayAmount(this._baseAsset.balance);
    }
    return '--';
  }

  setAssets(base: AssetInfo, quote: AssetInfo, resetInputs = false) {
    this._baseAsset = base;
    this._quoteAsset = quote;
    if (resetInputs) {
      this._input.inputA = '';
      this._input.inputB = '';
      this._priceInput = '';
      this._priceInputOption = undefined;
    }
  }
}<|MERGE_RESOLUTION|>--- conflicted
+++ resolved
@@ -50,20 +50,12 @@
   marketPrice = 1.0;
   private _priceInput = '';
   private _priceInputOption: SellLimitOrderOptions | BuyLimitOrderOptions | undefined;
-<<<<<<< HEAD
-  _liquidityShape: LiquidityDistributionShape = LiquidityDistributionShape.FLAT;
-=======
   _liquidityShape: LiquidityDistributionShape = LiquidityDistributionShape.LIMIT;
->>>>>>> 06167d5f
 
   constructor() {
     makeAutoObservable(this);
 
-<<<<<<< HEAD
-    this._liquidityShape = LiquidityDistributionShape.FLAT;
-=======
     this._liquidityShape = LiquidityDistributionShape.LIMIT;
->>>>>>> 06167d5f
 
     reaction(() => [this.direction], this._resetInputs);
   }
