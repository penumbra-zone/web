--- conflicted
+++ resolved
@@ -187,7 +187,6 @@
   value: number;
   maxWidth: number;
   elevate: boolean;
-  exponent: number;
   textsXPosRef: [[number, number], [number, number]];
   exponent: number | undefined;
 }) => {
@@ -220,11 +219,7 @@
       `}
       style={{ left }}
     >
-<<<<<<< HEAD
-      {round({ value, decimals: exponent })}
-=======
       {round({ value, decimals: exponent ?? 6, exponentialNotation: false })}
->>>>>>> b9f8be64
     </div>
   );
 };
@@ -368,11 +363,7 @@
                       maxWidth={width}
                       value={value}
                       elevate={elevate}
-<<<<<<< HEAD
                       exponent={quoteExponent}
-=======
-                      exponent={quoteAsset?.exponent}
->>>>>>> b9f8be64
                     />
                   </React.Fragment>
                 );
