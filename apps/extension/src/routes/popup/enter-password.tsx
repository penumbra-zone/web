--- conflicted
+++ resolved
@@ -37,7 +37,6 @@
     })();
 
   return (
-<<<<<<< HEAD
     <PopupLayout>
       <FadeTransition>
         <div className='grid gap-4 p-6 text-white shadow-sm'>
@@ -54,55 +53,22 @@
                 handleUnlock();
               }}
               className='grid gap-4'
-=======
-    <FadeTransition>
-      <div className='grid gap-4 p-6 text-white shadow-sm'>
-        <p className='text-center text-2xl font-semibold leading-none tracking-tight'>
-          Welcome back!
-        </p>
-        <p className='text-center text-sm text-muted-foreground'>A decentralized network awaits</p>
-        <div className='grid gap-4 p-6 pt-0'>
-          <form
-            onSubmit={e => {
-              e.preventDefault();
-              handleUnlock();
-            }}
-            className='grid gap-4'
-          >
-            <PasswordInput
-              passwordValue={input}
-              label='Password'
-              onChange={handleChangePassword}
-              validations={[
-                {
-                  type: 'error',
-                  error: 'wrong password',
-                  checkFn: (txt: string) => Boolean(txt) && enteredIncorrect,
-                },
-              ]}
-            />
-            <Button
-              variant='gradient'
-              disabled={!input || enteredIncorrect}
-              onClick={handleUnlock}
-              type='button'
->>>>>>> bf4390f4
             >
               <PasswordInput
-                passwordValue={password}
+                passwordValue={input}
                 label='Password'
                 onChange={handleChangePassword}
                 validations={[
                   {
                     type: 'error',
                     error: 'wrong password',
-                    checkFn: (txt: string) => Boolean(txt) && !isCorrectPassword,
+                    checkFn: (txt: string) => Boolean(txt) && enteredIncorrect,
                   },
                 ]}
               />
               <Button
                 variant='gradient'
-                disabled={!isCorrectPassword}
+                disabled={!input || enteredIncorrect}
                 onClick={handleUnlock}
                 type='button'
               >
