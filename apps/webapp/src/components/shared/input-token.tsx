import { Input, InputProps } from '@penumbra-zone/ui';
import { cn } from '@penumbra-zone/ui/lib/utils';
<<<<<<< HEAD
import { displayAmount, fromBaseUnitAmount } from '@penumbra-zone/types';
import SelectTokenModal from './select-token-modal';
import { Validation, validationResult } from './validation-result';
import { AccountBalance } from '../../fetchers/balances';
import { Selection } from '../../state/send';
=======
import { displayAmount } from '@penumbra-zone/types';
import SelectTokenModal from './select-token-modal.tsx';
import { Validation, validationResult } from './validation-result.ts';
import { AccountBalance, AssetBalance } from '../../fetchers/balances';
import { amountToBig } from '../../state/send.ts';
>>>>>>> e48635e0

interface InputTokenProps extends InputProps {
  account: string;
  label: string;
<<<<<<< HEAD
  selection: Selection | undefined;
=======
  asset: AssetBalance | undefined;
>>>>>>> e48635e0
  placeholder: string;
  className?: string;
  inputClassName?: string;
  value: string;
<<<<<<< HEAD
  setSelection: (selection: Selection) => void;
  validations?: Validation[];
  balances: AccountBalance[];
  tempPrice: number;
=======
  setAccountAsset: (account: string, asset: AssetBalance) => void;
  validations?: Validation[];
  balances: AccountBalance[];
>>>>>>> e48635e0
}

export default function InputToken({
  account,
  label,
  placeholder,
<<<<<<< HEAD
  selection,
=======
  asset,
>>>>>>> e48635e0
  className,
  validations,
  value,
  inputClassName,
<<<<<<< HEAD
  setSelection,
=======
  setAccountAsset,
>>>>>>> e48635e0
  balances,
  tempPrice,
  ...props
}: InputTokenProps) {
  const vResult = validationResult(value, validations);

  return (
    <div
      className={cn(
        'bg-background px-4 pt-3 pb-5 rounded-lg border flex flex-col',
        vResult?.type === 'error' && 'border-red-400',
        vResult?.type === 'warn' && 'border-yellow-300',
        className,
      )}
    >
      <div className='mb-2 flex items-center justify-between gap-1 md:gap-2'>
        <p className='text-sm font-bold md:text-base'>{label}</p>
        {vResult ? (
          <div className={cn('italic text-[12px] md:text-[15px]', 'text-red-400')}>
            {vResult.issue}
          </div>
        ) : null}
      </div>
      <div className='flex items-center justify-between gap-4'>
        <Input
          variant='transparent'
          placeholder={placeholder}
          type='number'
          className={cn(
            'md:h-8 xl:h-10 md:w-[calc(100%-80px)] xl:w-[calc(100%-160px)] md:text-xl  xl:text-3xl font-bold leading-10',
            inputClassName,
          )}
          value={value}
          {...props}
        />
<<<<<<< HEAD
        <SelectTokenModal selection={selection} setSelection={setSelection} balances={balances} />
=======
        <SelectTokenModal
          asset={asset}
          setAccountAsset={setAccountAsset}
          balances={balances}
          account={account}
        />
>>>>>>> e48635e0
      </div>

      <div className='mt-[6px] flex items-center justify-between gap-2'>
        <p
          className={cn(
            'break-all md:test-[12px] xl:text-base font-bold text-light-brown',
            value && 'text-muted-foreground',
          )}
        >
<<<<<<< HEAD
          ${displayAmount(Number(value) * tempPrice)}
=======
          ${displayAmount(Number(value) * (asset?.usdcValue ?? 0))}
>>>>>>> e48635e0
        </p>
        <div className='flex items-start gap-1'>
          <img src='/wallet.svg' alt='Wallet' className='h-5 w-5' />
          <p className='font-bold text-muted-foreground'>
<<<<<<< HEAD
            {selection?.asset
              ? fromBaseUnitAmount(
                  selection.asset.amount,
                  selection.asset.denom.exponent,
                ).toFormat()
              : '0'}
=======
            {asset ? amountToBig(asset).toFormat() : '0'}
>>>>>>> e48635e0
          </p>
        </div>
      </div>
    </div>
  );
}<|MERGE_RESOLUTION|>--- conflicted
+++ resolved
@@ -1,61 +1,34 @@
 import { Input, InputProps } from '@penumbra-zone/ui';
 import { cn } from '@penumbra-zone/ui/lib/utils';
-<<<<<<< HEAD
 import { displayAmount, fromBaseUnitAmount } from '@penumbra-zone/types';
 import SelectTokenModal from './select-token-modal';
 import { Validation, validationResult } from './validation-result';
 import { AccountBalance } from '../../fetchers/balances';
 import { Selection } from '../../state/send';
-=======
-import { displayAmount } from '@penumbra-zone/types';
-import SelectTokenModal from './select-token-modal.tsx';
-import { Validation, validationResult } from './validation-result.ts';
-import { AccountBalance, AssetBalance } from '../../fetchers/balances';
-import { amountToBig } from '../../state/send.ts';
->>>>>>> e48635e0
 
 interface InputTokenProps extends InputProps {
   account: string;
   label: string;
-<<<<<<< HEAD
   selection: Selection | undefined;
-=======
-  asset: AssetBalance | undefined;
->>>>>>> e48635e0
   placeholder: string;
   className?: string;
   inputClassName?: string;
   value: string;
-<<<<<<< HEAD
   setSelection: (selection: Selection) => void;
   validations?: Validation[];
   balances: AccountBalance[];
   tempPrice: number;
-=======
-  setAccountAsset: (account: string, asset: AssetBalance) => void;
-  validations?: Validation[];
-  balances: AccountBalance[];
->>>>>>> e48635e0
 }
 
 export default function InputToken({
-  account,
   label,
   placeholder,
-<<<<<<< HEAD
   selection,
-=======
-  asset,
->>>>>>> e48635e0
   className,
   validations,
   value,
   inputClassName,
-<<<<<<< HEAD
   setSelection,
-=======
-  setAccountAsset,
->>>>>>> e48635e0
   balances,
   tempPrice,
   ...props
@@ -91,16 +64,7 @@
           value={value}
           {...props}
         />
-<<<<<<< HEAD
         <SelectTokenModal selection={selection} setSelection={setSelection} balances={balances} />
-=======
-        <SelectTokenModal
-          asset={asset}
-          setAccountAsset={setAccountAsset}
-          balances={balances}
-          account={account}
-        />
->>>>>>> e48635e0
       </div>
 
       <div className='mt-[6px] flex items-center justify-between gap-2'>
@@ -110,25 +74,17 @@
             value && 'text-muted-foreground',
           )}
         >
-<<<<<<< HEAD
           ${displayAmount(Number(value) * tempPrice)}
-=======
-          ${displayAmount(Number(value) * (asset?.usdcValue ?? 0))}
->>>>>>> e48635e0
         </p>
         <div className='flex items-start gap-1'>
           <img src='/wallet.svg' alt='Wallet' className='h-5 w-5' />
           <p className='font-bold text-muted-foreground'>
-<<<<<<< HEAD
             {selection?.asset
               ? fromBaseUnitAmount(
                   selection.asset.amount,
                   selection.asset.denom.exponent,
                 ).toFormat()
               : '0'}
-=======
-            {asset ? amountToBig(asset).toFormat() : '0'}
->>>>>>> e48635e0
           </p>
         </div>
       </div>
