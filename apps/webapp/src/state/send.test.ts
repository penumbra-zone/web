import { beforeEach, describe, expect, test } from 'vitest';
import { create, StoreApi, UseBoundStore } from 'zustand';
import { AllSlices, initializeStore } from './index.ts';
import { Amount } from '@buf/penumbra-zone_penumbra.bufbuild_es/penumbra/core/num/v1alpha1/num_pb';
import { sendValidationErrors } from './send.ts';
import { AssetId } from '@buf/penumbra-zone_penumbra.bufbuild_es/penumbra/core/asset/v1alpha1/asset_pb';

describe('Send Slice', () => {
<<<<<<< HEAD
  const selectionExample = {
    asset: {
      amount: new Amount({
        lo: 0n,
        hi: 0n,
      }),
      denom: { display: 'test_usd', exponent: 18 },
      usdcValue: 0,
      assetId: new AssetId().fromJson({ inner: 'reum7wQmk/owgvGMWMZn/6RFPV24zIKq3W6In/WwZgg=' }),
    },
    address:
      'penumbra1e8k5c3ds484dxvapeamwveh5khqv4jsvyvaf5wwxaaccgfghm229qw03pcar3ryy8smptevstycch0qk3uurrgkvtjpny3cu3rjd0agawqtlz6erev28a6sg69u7cxy0t02nd1',
    accountIndex: 0,
=======
  const assetExample = {
    amount: new Amount({
      lo: 0n,
      hi: 0n,
    }),
    denom: { display: 'test_usd', exponent: 18 },
    usdcValue: 0,
    assetId: new AssetId().fromJson({ inner: 'reum7wQmk/owgvGMWMZn/6RFPV24zIKq3W6In/WwZgg=' }),
>>>>>>> e48635e0
  };

  const accountExample =
    'penumbra1e8k5c3ds484dxvapeamwveh5khqv4jsvyvaf5wwxaaccgfghm229qw03pcar3ryy8smptevstycch0qk3uurrgkvtjpny3cu3rjd0agawqtlz6erev28a6sg69u7cxy0t02nd1';

  let useStore: UseBoundStore<StoreApi<AllSlices>>;

  beforeEach(() => {
    useStore = create<AllSlices>()(initializeStore()) as UseBoundStore<StoreApi<AllSlices>>;
  });

  test('the default is empty, false or undefined', () => {
<<<<<<< HEAD
    const { amount, memo, recipient, hidden, selection, txInProgress } = useStore.getState().send;

    expect(amount).toBe('');
    expect(selection).toBeUndefined();
    expect(memo).toBe('');
    expect(recipient).toBe('');
    expect(hidden).toBeFalsy();

    expect(txInProgress).toBeFalsy();

    const { amountErr, recipientErr } = sendValidationErrors(
      selectionExample.asset,
      amount,
      recipient,
    );
=======
    const { amount, memo, recipient, hidden, asset, txInProgress, account } =
      useStore.getState().send;

    expect(amount).toBe('');
    expect(account).toBe('');
    expect(memo).toBe('');
    expect(recipient).toBe('');
    expect(hidden).toBeFalsy();
    expect(asset).toBeUndefined();
    expect(txInProgress).toBeFalsy();

    const { amountErr, recipientErr } = sendValidationErrors(asset, amount, recipient);
>>>>>>> e48635e0
    expect(amountErr).toBeFalsy();
    expect(recipientErr).toBeFalsy();
  });

  describe('setAmount', () => {
    test('amount can be set', () => {
      useStore.getState().send.setAmount('2');
      expect(useStore.getState().send.amount).toBe('2');
    });

    test('validate high enough amount validates', () => {
      const assetBalance = new Amount({ hi: 1n });
<<<<<<< HEAD
      useStore.getState().send.setSelection({
        ...selectionExample,
        asset: { ...selectionExample.asset, amount: assetBalance },
      });
=======
      useStore
        .getState()
        .send.setAccountAsset(accountExample, { ...assetExample, amount: assetBalance });
>>>>>>> e48635e0
      useStore.getState().send.setAmount('1');
      const { selection, amount } = useStore.getState().send;

<<<<<<< HEAD
      const { amountErr } = sendValidationErrors(selection?.asset, amount, 'xyz');
=======
      const { amountErr } = sendValidationErrors(asset, amount, 'xyz');
>>>>>>> e48635e0
      expect(amountErr).toBeFalsy();
    });

    test('validate error when too low the balance of the asset', () => {
      const assetBalance = new Amount({ lo: 2n });
<<<<<<< HEAD
      useStore.getState().send.setSelection({
        ...selectionExample,
        asset: { ...selectionExample.asset, amount: assetBalance },
      });
      useStore.getState().send.setAmount('6');
      const { selection, amount } = useStore.getState().send;
      const { amountErr } = sendValidationErrors(selection?.asset, amount, 'xyz');
=======
      useStore
        .getState()
        .send.setAccountAsset(accountExample, { ...assetExample, amount: assetBalance });
      useStore.getState().send.setAmount('6');
      const { asset, amount } = useStore.getState().send;
      const { amountErr } = sendValidationErrors(asset, amount, 'xyz');
>>>>>>> e48635e0
      expect(amountErr).toBeTruthy();
    });
  });

  describe('setMemo', () => {
    test('memo can be set', () => {
      useStore.getState().send.setMemo('memo-test');
      expect(useStore.getState().send.memo).toBe('memo-test');
    });
  });

  describe('setHidden', () => {
    test('hidden after click has true value', () => {
      useStore.getState().send.setHidden(true);
      expect(useStore.getState().send.hidden).toBeTruthy();
    });

    test('false value after 2 click', () => {
      useStore.getState().send.setHidden(true);
      expect(useStore.getState().send.hidden).toBeTruthy();
      useStore.getState().send.setHidden(false);
      expect(useStore.getState().send.hidden).toBeFalsy();
    });
  });

  describe('setRecipient and validate', () => {
    const rightAddress =
      'penumbra1lsqlh43cxh6amvtu0g84v9s8sq0zef4mz8jvje9lxwarancqg9qjf6nthhnjzlwngplepq7vaam8h4z530gys7x2s82zn0sgvxneea442q63sumem7r096p7rd2tywm2v6ppc4';

    test('recipient can be set and validate', () => {
<<<<<<< HEAD
      useStore.getState().send.setSelection(selectionExample);
      useStore.getState().send.setRecipient(rightAddress);
      expect(useStore.getState().send.recipient).toBe(rightAddress);
      const { selection, amount, recipient } = useStore.getState().send;
      const { recipientErr } = sendValidationErrors(selection?.asset, amount, recipient);
=======
      useStore.getState().send.setAccountAsset(accountExample, assetExample);
      useStore.getState().send.setRecipient(rightAddress);
      expect(useStore.getState().send.recipient).toBe(rightAddress);
      const { asset, amount, recipient } = useStore.getState().send;
      const { recipientErr } = sendValidationErrors(asset, amount, recipient);
>>>>>>> e48635e0
      expect(recipientErr).toBeFalsy();
    });

    test('recipient will have a validation error after entering an incorrect address length', () => {
      const badAddressLength =
        'penumbra1lsqlh43cxh6amvtu0g84v9s8sq0zef4mz8jvje9lxwarancqg9qjf6nthhnjzlwngplepq7vaam8h4z530gys7x2s82zn0sgvxneea442q63sumem7r096p7rd';

<<<<<<< HEAD
      useStore.getState().send.setSelection(selectionExample);
      useStore.getState().send.setRecipient(badAddressLength);
      const { selection, amount, recipient } = useStore.getState().send;
      const { recipientErr } = sendValidationErrors(selection?.asset, amount, recipient);
=======
      useStore.getState().send.setAccountAsset(accountExample, assetExample);
      useStore.getState().send.setRecipient(badAddressLength);
      const { asset, amount, recipient } = useStore.getState().send;
      const { recipientErr } = sendValidationErrors(asset, amount, recipient);
>>>>>>> e48635e0
      expect(recipientErr).toBeTruthy();
    });

    test('recipient will have a validation error after entering an address without penumbra as prefix', () => {
      const badAddressPrefix =
        'wwwwwwwwww1lsqlh43cxh6amvtu0g84v9s8sq0zef4mz8jvje9lxwarancqg9qjf6nthhnjzlwngplepq7vaam8h4z530gys7x2s82zn0sgvxneea442q63sumem7r096p7rd2tywm2v6ppc4d';

<<<<<<< HEAD
      useStore.getState().send.setSelection(selectionExample);
      useStore.getState().send.setRecipient(badAddressPrefix);
      const { selection, amount, recipient } = useStore.getState().send;
      const { recipientErr } = sendValidationErrors(selection?.asset, amount, recipient);
=======
      useStore.getState().send.setAccountAsset(accountExample, assetExample);
      useStore.getState().send.setRecipient(badAddressPrefix);
      const { asset, amount, recipient } = useStore.getState().send;
      const { recipientErr } = sendValidationErrors(asset, amount, recipient);
>>>>>>> e48635e0
      expect(recipientErr).toBeTruthy();
    });
  });

<<<<<<< HEAD
  describe('setSelection', () => {
    test('asset and account can be set', () => {
      useStore.getState().send.setSelection(selectionExample);
      expect(useStore.getState().send.selection).toStrictEqual(selectionExample);
=======
  describe('setAccountAsset', () => {
    test('asset and account can be set', () => {
      useStore.getState().send.setAccountAsset(accountExample, assetExample);
      expect(useStore.getState().send.asset?.assetId).toStrictEqual(assetExample.assetId);
      expect(useStore.getState().send.account).toBe(accountExample);
>>>>>>> e48635e0
    });
  });
});<|MERGE_RESOLUTION|>--- conflicted
+++ resolved
@@ -6,7 +6,6 @@
 import { AssetId } from '@buf/penumbra-zone_penumbra.bufbuild_es/penumbra/core/asset/v1alpha1/asset_pb';
 
 describe('Send Slice', () => {
-<<<<<<< HEAD
   const selectionExample = {
     asset: {
       amount: new Amount({
@@ -20,16 +19,6 @@
     address:
       'penumbra1e8k5c3ds484dxvapeamwveh5khqv4jsvyvaf5wwxaaccgfghm229qw03pcar3ryy8smptevstycch0qk3uurrgkvtjpny3cu3rjd0agawqtlz6erev28a6sg69u7cxy0t02nd1',
     accountIndex: 0,
-=======
-  const assetExample = {
-    amount: new Amount({
-      lo: 0n,
-      hi: 0n,
-    }),
-    denom: { display: 'test_usd', exponent: 18 },
-    usdcValue: 0,
-    assetId: new AssetId().fromJson({ inner: 'reum7wQmk/owgvGMWMZn/6RFPV24zIKq3W6In/WwZgg=' }),
->>>>>>> e48635e0
   };
 
   const accountExample =
@@ -42,7 +31,6 @@
   });
 
   test('the default is empty, false or undefined', () => {
-<<<<<<< HEAD
     const { amount, memo, recipient, hidden, selection, txInProgress } = useStore.getState().send;
 
     expect(amount).toBe('');
@@ -58,20 +46,6 @@
       amount,
       recipient,
     );
-=======
-    const { amount, memo, recipient, hidden, asset, txInProgress, account } =
-      useStore.getState().send;
-
-    expect(amount).toBe('');
-    expect(account).toBe('');
-    expect(memo).toBe('');
-    expect(recipient).toBe('');
-    expect(hidden).toBeFalsy();
-    expect(asset).toBeUndefined();
-    expect(txInProgress).toBeFalsy();
-
-    const { amountErr, recipientErr } = sendValidationErrors(asset, amount, recipient);
->>>>>>> e48635e0
     expect(amountErr).toBeFalsy();
     expect(recipientErr).toBeFalsy();
   });
@@ -84,30 +58,19 @@
 
     test('validate high enough amount validates', () => {
       const assetBalance = new Amount({ hi: 1n });
-<<<<<<< HEAD
       useStore.getState().send.setSelection({
         ...selectionExample,
         asset: { ...selectionExample.asset, amount: assetBalance },
       });
-=======
-      useStore
-        .getState()
-        .send.setAccountAsset(accountExample, { ...assetExample, amount: assetBalance });
->>>>>>> e48635e0
       useStore.getState().send.setAmount('1');
       const { selection, amount } = useStore.getState().send;
 
-<<<<<<< HEAD
       const { amountErr } = sendValidationErrors(selection?.asset, amount, 'xyz');
-=======
-      const { amountErr } = sendValidationErrors(asset, amount, 'xyz');
->>>>>>> e48635e0
       expect(amountErr).toBeFalsy();
     });
 
     test('validate error when too low the balance of the asset', () => {
       const assetBalance = new Amount({ lo: 2n });
-<<<<<<< HEAD
       useStore.getState().send.setSelection({
         ...selectionExample,
         asset: { ...selectionExample.asset, amount: assetBalance },
@@ -115,14 +78,6 @@
       useStore.getState().send.setAmount('6');
       const { selection, amount } = useStore.getState().send;
       const { amountErr } = sendValidationErrors(selection?.asset, amount, 'xyz');
-=======
-      useStore
-        .getState()
-        .send.setAccountAsset(accountExample, { ...assetExample, amount: assetBalance });
-      useStore.getState().send.setAmount('6');
-      const { asset, amount } = useStore.getState().send;
-      const { amountErr } = sendValidationErrors(asset, amount, 'xyz');
->>>>>>> e48635e0
       expect(amountErr).toBeTruthy();
     });
   });
@@ -153,19 +108,11 @@
       'penumbra1lsqlh43cxh6amvtu0g84v9s8sq0zef4mz8jvje9lxwarancqg9qjf6nthhnjzlwngplepq7vaam8h4z530gys7x2s82zn0sgvxneea442q63sumem7r096p7rd2tywm2v6ppc4';
 
     test('recipient can be set and validate', () => {
-<<<<<<< HEAD
       useStore.getState().send.setSelection(selectionExample);
       useStore.getState().send.setRecipient(rightAddress);
       expect(useStore.getState().send.recipient).toBe(rightAddress);
       const { selection, amount, recipient } = useStore.getState().send;
       const { recipientErr } = sendValidationErrors(selection?.asset, amount, recipient);
-=======
-      useStore.getState().send.setAccountAsset(accountExample, assetExample);
-      useStore.getState().send.setRecipient(rightAddress);
-      expect(useStore.getState().send.recipient).toBe(rightAddress);
-      const { asset, amount, recipient } = useStore.getState().send;
-      const { recipientErr } = sendValidationErrors(asset, amount, recipient);
->>>>>>> e48635e0
       expect(recipientErr).toBeFalsy();
     });
 
@@ -173,17 +120,10 @@
       const badAddressLength =
         'penumbra1lsqlh43cxh6amvtu0g84v9s8sq0zef4mz8jvje9lxwarancqg9qjf6nthhnjzlwngplepq7vaam8h4z530gys7x2s82zn0sgvxneea442q63sumem7r096p7rd';
 
-<<<<<<< HEAD
       useStore.getState().send.setSelection(selectionExample);
       useStore.getState().send.setRecipient(badAddressLength);
       const { selection, amount, recipient } = useStore.getState().send;
       const { recipientErr } = sendValidationErrors(selection?.asset, amount, recipient);
-=======
-      useStore.getState().send.setAccountAsset(accountExample, assetExample);
-      useStore.getState().send.setRecipient(badAddressLength);
-      const { asset, amount, recipient } = useStore.getState().send;
-      const { recipientErr } = sendValidationErrors(asset, amount, recipient);
->>>>>>> e48635e0
       expect(recipientErr).toBeTruthy();
     });
 
@@ -191,33 +131,18 @@
       const badAddressPrefix =
         'wwwwwwwwww1lsqlh43cxh6amvtu0g84v9s8sq0zef4mz8jvje9lxwarancqg9qjf6nthhnjzlwngplepq7vaam8h4z530gys7x2s82zn0sgvxneea442q63sumem7r096p7rd2tywm2v6ppc4d';
 
-<<<<<<< HEAD
       useStore.getState().send.setSelection(selectionExample);
       useStore.getState().send.setRecipient(badAddressPrefix);
       const { selection, amount, recipient } = useStore.getState().send;
       const { recipientErr } = sendValidationErrors(selection?.asset, amount, recipient);
-=======
-      useStore.getState().send.setAccountAsset(accountExample, assetExample);
-      useStore.getState().send.setRecipient(badAddressPrefix);
-      const { asset, amount, recipient } = useStore.getState().send;
-      const { recipientErr } = sendValidationErrors(asset, amount, recipient);
->>>>>>> e48635e0
       expect(recipientErr).toBeTruthy();
     });
   });
 
-<<<<<<< HEAD
   describe('setSelection', () => {
     test('asset and account can be set', () => {
       useStore.getState().send.setSelection(selectionExample);
       expect(useStore.getState().send.selection).toStrictEqual(selectionExample);
-=======
-  describe('setAccountAsset', () => {
-    test('asset and account can be set', () => {
-      useStore.getState().send.setAccountAsset(accountExample, assetExample);
-      expect(useStore.getState().send.asset?.assetId).toStrictEqual(assetExample.assetId);
-      expect(useStore.getState().send.account).toBe(accountExample);
->>>>>>> e48635e0
     });
   });
 });