{
  "name": "webapp",
  "version": "1.0.0",
  "private": true,
  "scripts": {
    "dev": "next dev",
    "build": "next build",
    "start": "next start",
    "lint": "next lint",
    "host": "turbo run build && firebase deploy --only hosting",
    "test": "vitest run"
  },
  "dependencies": {
<<<<<<< HEAD
    "@buf/penumbra-zone_penumbra.bufbuild_es": "1.3.1-20230924001252-57fdc610ee23.1",
    "@buf/penumbra-zone_penumbra.connectrpc_es": "1.0.0-20230924001252-57fdc610ee23.1",
    "@connectrpc/connect": "^1.0.0",
    "@tanstack/react-query": "^4.35.7",
    "next": "^13.5.3",
    "penumbra-constants": "workspace:*",
=======
    "@buf/penumbra-zone_penumbra.bufbuild_es": "1.3.3-20231006222019-8f86de92a1c7.1",
    "@buf/penumbra-zone_penumbra.connectrpc_es": "1.1.2-20231006222019-8f86de92a1c7.1",
    "@connectrpc/connect": "^1.1.2",
    "@tanstack/react-query": "^4.36.1",
    "next": "^13.5.4",
>>>>>>> 185cbb07
    "penumbra-transport": "workspace:*",
    "penumbra-types": "workspace:*",
    "react": "^18.2.0",
    "react-dom": "^18.2.0",
    "ui": "workspace:*",
    "zustand": "^4.4.3"
  },
  "devDependencies": {
    "@radix-ui/react-icons": "^1.3.0",
    "@types/node": "^20.8.4",
    "@types/react": "^18.2.28",
    "@types/react-dom": "^18.2.13",
    "@typescript-eslint/eslint-plugin": "^6.7.5",
    "autoprefixer": "^10.4.16",
    "eslint-config-custom": "workspace:*",
    "firebase-tools": "^12.6.2",
    "postcss": "^8.4.31",
    "tailwindcss": "^3.3.3",
    "tsconfig": "workspace:*",
    "typescript": "^5.2.2",
    "vite": "^4.4.11",
    "vitest": "^0.34.6"
  }
}<|MERGE_RESOLUTION|>--- conflicted
+++ resolved
@@ -11,20 +11,11 @@
     "test": "vitest run"
   },
   "dependencies": {
-<<<<<<< HEAD
-    "@buf/penumbra-zone_penumbra.bufbuild_es": "1.3.1-20230924001252-57fdc610ee23.1",
-    "@buf/penumbra-zone_penumbra.connectrpc_es": "1.0.0-20230924001252-57fdc610ee23.1",
-    "@connectrpc/connect": "^1.0.0",
-    "@tanstack/react-query": "^4.35.7",
-    "next": "^13.5.3",
-    "penumbra-constants": "workspace:*",
-=======
     "@buf/penumbra-zone_penumbra.bufbuild_es": "1.3.3-20231006222019-8f86de92a1c7.1",
     "@buf/penumbra-zone_penumbra.connectrpc_es": "1.1.2-20231006222019-8f86de92a1c7.1",
     "@connectrpc/connect": "^1.1.2",
     "@tanstack/react-query": "^4.36.1",
     "next": "^13.5.4",
->>>>>>> 185cbb07
     "penumbra-transport": "workspace:*",
     "penumbra-types": "workspace:*",
     "react": "^18.2.0",
