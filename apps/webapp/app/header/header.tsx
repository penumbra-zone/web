--- conflicted
+++ resolved
@@ -15,17 +15,10 @@
   ssr: false,
 });
 
-<<<<<<< HEAD
-const WalletId = dynamic(() => import('./wallet-id'), {
-  ssr: false,
-});
-
 const ConnectButton = dynamic(() => import('./connect-button'), {
   ssr: false,
 });
 
-=======
->>>>>>> a1cb99ae
 export const Header = () => {
   const { isConnected } = useStore(accountSelector);
   return (
@@ -35,20 +28,14 @@
       </Link>
       <Navbar />
       <div className='flex items-center gap-3'>
-<<<<<<< HEAD
         {isConnected ? (
           <>
             <Notifications />
             <Network />
-            <WalletId />
           </>
         ) : (
           <ConnectButton />
         )}
-=======
-        <Notifications />
-        <Network />
->>>>>>> a1cb99ae
       </div>
     </header>
   );
