import {
  Metadata,
  ValueView,
} from '@buf/penumbra-zone_penumbra.bufbuild_es/penumbra/core/asset/v1/asset_pb';
import { SwapExecution_Trace } from '@buf/penumbra-zone_penumbra.bufbuild_es/penumbra/core/component/dex/v1/dex_pb';
import { BalancesResponse } from '@buf/penumbra-zone_penumbra.bufbuild_es/penumbra/view/v1/view_pb';
import { AllSlices, SliceCreator, useStore } from '..';
import { DurationOption } from './constants';
import {
  DutchAuctionSlice,
  createDutchAuctionSlice,
  dutchAuctionSubmitButtonDisabledSelector,
} from './dutch-auction';
import {
  InstantSwapSlice,
  createInstantSwapSlice,
  instantSwapSubmitButtonDisabledSelector,
  isValidAmount,
} from './instant-swap';
import { PriceHistorySlice, createPriceHistorySlice } from './price-history';
import { getMetadata } from '@penumbra-zone/getters/value-view';
import { ZQueryState, createZQuery } from '@penumbra-zone/zquery';
import { getSwappableBalancesResponses, isSwappable } from '../../components/swap/helpers';
import { getAllAssets } from '../../fetchers/assets';

export const { balancesResponses, useBalancesResponses } = createZQuery({
  name: 'balancesResponses',
  fetch: async () => {
    const balancesResponses = await getSwappableBalancesResponses();

    if (balancesResponses[0] && !useStore.getState().swap.assetIn) {
      useStore.getState().swap.setAssetIn(balancesResponses[0]);
    }

    return balancesResponses;
  },
  getUseStore: () => useStore,
  get: state => state.swap.balancesResponses,
  set: setter => {
    const newState = setter(useStore.getState().swap.balancesResponses);
    useStore.setState(state => {
      state.swap.balancesResponses = newState;
    });
  },
});

export const { swappableAssets, useSwappableAssets } = createZQuery({
  name: 'swappableAssets',
  fetch: async () => {
    const allAssets = await getAllAssets();
    const swappableAssets = allAssets.filter(isSwappable);

    if (swappableAssets[0] && !useStore.getState().swap.assetOut) {
      useStore.getState().swap.setAssetOut(swappableAssets[0]);
    }

    return swappableAssets;
  },
  getUseStore: () => useStore,
  get: state => state.swap.swappableAssets,
  set: setter => {
    const newState = setter(useStore.getState().swap.swappableAssets);
    useStore.setState(state => {
      state.swap.swappableAssets = newState;
    });
  },
});

export interface SimulateSwapResult {
  metadataByAssetId: Record<string, Metadata>;
  output: ValueView;
  priceImpact: number | undefined;
  traces?: SwapExecution_Trace[];
  unfilled: ValueView;
}

interface Actions {
<<<<<<< HEAD
  setBalancesResponses: (balancesResponses: BalancesResponse[]) => void;
  setStakingAssetMetadata: (metadata: Metadata) => void;
  setSwappableAssets: (assets: Metadata[]) => void;
  setAssetIn: (asset?: BalancesResponse) => void;
=======
  setAssetIn: (asset: BalancesResponse) => void;
>>>>>>> 2f0a8e4a
  setAmount: (amount: string) => void;
  setAssetOut: (metadata?: Metadata) => void;
  setDuration: (duration: DurationOption) => void;
  resetSubslices: VoidFunction;
}

interface State {
  balancesResponses: ZQueryState<BalancesResponse[]>;
  swappableAssets: ZQueryState<Metadata[]>;
  assetIn?: BalancesResponse;
  amount: string;
  assetOut?: Metadata;
  duration: DurationOption;
  txInProgress: boolean;
}

interface Subslices {
  dutchAuction: DutchAuctionSlice;
  instantSwap: InstantSwapSlice;
  priceHistory: PriceHistorySlice;
}

const INITIAL_STATE: State = {
  amount: '',
  swappableAssets,
  balancesResponses,
  duration: 'instant',
  txInProgress: false,
};

export type SwapSlice = Actions & State & Subslices;

const balancesResponseAndMetadataAreSameAsset = (
  balancesResponse?: BalancesResponse,
  metadata?: Metadata,
) => getMetadata.optional()(balancesResponse?.balanceView)?.equals(metadata);

const getFirstBalancesResponseNotMatchingMetadata = (
  balancesResponses: BalancesResponse[],
  metadata?: Metadata,
) =>
  balancesResponses.find(
    balancesResponse => !balancesResponseAndMetadataAreSameAsset(balancesResponse, metadata),
  );

const getFirstMetadataNotMatchingBalancesResponse = (
  metadatas: Metadata[],
  balancesResponse: BalancesResponse,
) =>
  metadatas.find(metadata => !balancesResponseAndMetadataAreSameAsset(balancesResponse, metadata));

export const createSwapSlice = (): SliceCreator<SwapSlice> => (set, get, store) => ({
  ...INITIAL_STATE,
  dutchAuction: createDutchAuctionSlice()(set, get, store),
  instantSwap: createInstantSwapSlice()(set, get, store),
  priceHistory: createPriceHistorySlice()(set, get, store),
  setAssetIn: asset => {
    get().swap.resetSubslices();
    set(({ swap }) => {
      swap.assetIn = asset;

      if (balancesResponseAndMetadataAreSameAsset(asset, get().swap.assetOut) && asset) {
        swap.assetOut = getFirstMetadataNotMatchingBalancesResponse(
          get().swap.swappableAssets.data ?? [],
          asset,
        );
      }
    });
  },
  setAssetOut: metadata => {
    get().swap.resetSubslices();
    set(({ swap }) => {
      swap.assetOut = metadata;

      if (balancesResponseAndMetadataAreSameAsset(get().swap.assetIn, metadata)) {
        swap.assetIn = getFirstBalancesResponseNotMatchingMetadata(
          get().swap.balancesResponses.data ?? [],
          metadata,
        );
      }
    });
  },
  setAmount: amount => {
    get().swap.resetSubslices();
    set(({ swap }) => {
      swap.amount = amount;
    });
  },
  setDuration: duration => {
    get().swap.resetSubslices();
    set(state => {
      state.swap.duration = duration;
    });
  },
  resetSubslices: () => {
    get().swap.dutchAuction.reset();
    get().swap.instantSwap.reset();
  },
});

export const submitButtonDisabledSelector = (state: AllSlices) =>
  !state.swap.amount ||
  !isValidAmount(state.swap.amount, state.swap.assetIn) ||
  dutchAuctionSubmitButtonDisabledSelector(state) ||
  instantSwapSubmitButtonDisabledSelector(state);<|MERGE_RESOLUTION|>--- conflicted
+++ resolved
@@ -75,14 +75,7 @@
 }
 
 interface Actions {
-<<<<<<< HEAD
-  setBalancesResponses: (balancesResponses: BalancesResponse[]) => void;
-  setStakingAssetMetadata: (metadata: Metadata) => void;
-  setSwappableAssets: (assets: Metadata[]) => void;
   setAssetIn: (asset?: BalancesResponse) => void;
-=======
-  setAssetIn: (asset: BalancesResponse) => void;
->>>>>>> 2f0a8e4a
   setAmount: (amount: string) => void;
   setAssetOut: (metadata?: Metadata) => void;
   setDuration: (duration: DurationOption) => void;
