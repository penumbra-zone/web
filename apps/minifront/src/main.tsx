--- conflicted
+++ resolved
@@ -12,10 +12,7 @@
 import { RouterProvider } from 'react-router-dom';
 import { rootRouter } from './components/root-router';
 import { PenumbraUIProvider } from '@penumbra-zone/ui-deprecated/PenumbraUIProvider';
-<<<<<<< HEAD
-=======
 import '@penumbra-zone/ui-deprecated/styles/globals.css';
->>>>>>> cf5e2e58
 
 const Main = () => {
   const [queryClient] = useState(() => new QueryClient());
