import {
  Dialog,
  DialogClose,
  DialogContent,
  DialogHeader,
} from '@penumbra-zone/ui/components/ui/dialog';
import { AssetIcon } from '@penumbra-zone/ui/components/ui/tx/view/asset-icon';
import {
  Metadata,
  ValueView,
} from '@buf/penumbra-zone_penumbra.bufbuild_es/penumbra/core/asset/v1/asset_pb';
import { ValueViewComponent } from '@penumbra-zone/ui/components/ui/tx/view/value';
import { useEffect, useId, useMemo, useState } from 'react';
import { IconInput } from '@penumbra-zone/ui/components/ui/icon-input';
import { MagnifyingGlassIcon } from '@radix-ui/react-icons';
import { Box } from '@penumbra-zone/ui/components/ui/box';
import { motion } from 'framer-motion';

interface AssetSelectorProps {
  assets: Metadata[];
  value?: Metadata;
  onChange: (metadata: Metadata) => void;
  /**
   * If passed, this function will be called for every asset that
   * `AssetSelector` plans to display. It should return `true` or `false`
   * depending on whether that asset should be displayed.
   */
  filter?: (metadata: Metadata) => boolean;
}

/**
 * If the `filter` rejects the currently selected `asset`, switch to a different
 * `asset`.
 */
const switchAssetIfNecessary = ({
  value,
  onChange,
  filter,
  assets,
}: AssetSelectorProps & { assets: Metadata[] }) => {
  if (!filter || !value) return;

  if (!filter(value)) {
    const firstAssetThatPassesTheFilter = assets.find(filter);
    if (firstAssetThatPassesTheFilter) onChange(firstAssetThatPassesTheFilter);
  }
};

const useFilteredAssets = ({ assets, value, onChange, filter }: AssetSelectorProps) => {
  const sortedAssets = useMemo(
    () =>
      [...assets].sort((a, b) =>
        a.symbol.toLocaleLowerCase() < b.symbol.toLocaleLowerCase() ? -1 : 1,
      ),
    [assets],
  );

  const [search, setSearch] = useState('');

  let filteredAssets = filter ? sortedAssets.filter(filter) : sortedAssets;
  filteredAssets = search ? assets.filter(bySearch(search)) : assets;

  useEffect(
    () => switchAssetIfNecessary({ value, onChange, filter, assets: filteredAssets }),
    [filter, value, filteredAssets, onChange],
  );

  return { filteredAssets, search, setSearch };
};

const bySearch = (search: string) => (asset: Metadata) =>
  asset.display.toLocaleLowerCase().includes(search.toLocaleLowerCase()) ||
  asset.symbol.toLocaleLowerCase().includes(search.toLocaleLowerCase());

/**
 * Allows the user to select any asset known to Penumbra, optionally filtered by
 * a filter function.
 *
 * For an asset selector that picks from the user's balances, use
 * `<BalanceSelector />`.
 */
export const AssetSelector = ({ assets, onChange, value, filter }: AssetSelectorProps) => {
  const { filteredAssets, search, setSearch } = useFilteredAssets({
    assets,
    value,
    onChange,
    filter,
  });

  const layoutId = useId();
  const [isOpen, setIsOpen] = useState(false);

  /**
   * @todo: Refactor to not use `ValueViewComponent`, since it's not intended to
   * just display an asset icon/symbol without a value.
   */
  const valueView = useMemo(
    () => new ValueView({ valueView: { case: 'knownAssetId', value: { metadata: value } } }),
    [value],
  );

  return (
<<<<<<< HEAD
    <Dialog>
      <DialogTrigger className='block'>
        <div className='flex min-w-[100px] max-w-[150px] items-center justify-center gap-2 rounded-lg bg-light-brown px-2'>
=======
    <>
      {!isOpen && (
        <motion.div
          layout
          layoutId={layoutId}
          className='flex min-w-[100px] max-w-[200px] cursor-pointer items-center justify-center rounded-lg bg-light-brown px-2'
          onClick={() => setIsOpen(true)}
        >
>>>>>>> c26157bb
          <ValueViewComponent view={valueView} showValue={false} />
        </motion.div>
      )}

      {isOpen && (
        <>
          {/* 0-opacity placeholder for layout's sake */}
          <div className='flex min-w-[100px] max-w-[200px] px-2 opacity-0'>
            <ValueViewComponent view={valueView} showValue={false} />
          </div>
        </>
      )}

      <Dialog open={isOpen} onOpenChange={setIsOpen}>
        <DialogContent layoutId={layoutId}>
          <div className='flex max-h-screen flex-col'>
            <DialogHeader>Select asset</DialogHeader>

            <div className='flex flex-col gap-2 overflow-auto p-4'>
              <Box spacing='compact'>
                <IconInput
                  icon={<MagnifyingGlassIcon className='size-5 text-muted-foreground' />}
                  value={search}
                  onChange={setSearch}
                  placeholder='Search assets...'
                />
              </Box>

              {filteredAssets.map(metadata => (
                <div key={metadata.display} className='flex flex-col'>
                  <DialogClose>
                    <div
                      className={
                        'flex cursor-pointer justify-start gap-[6px] overflow-hidden py-[10px] font-bold text-muted-foreground hover:-mx-4 hover:bg-light-brown hover:px-4'
                      }
                      onClick={() => onChange(metadata)}
                    >
                      <AssetIcon metadata={metadata} />
                      <p className='truncate'>{metadata.symbol || 'Unknown asset'}</p>
                    </div>
                  </DialogClose>
                </div>
              ))}
            </div>
          </div>
        </DialogContent>
      </Dialog>
    </>
  );
};<|MERGE_RESOLUTION|>--- conflicted
+++ resolved
@@ -100,11 +100,6 @@
   );
 
   return (
-<<<<<<< HEAD
-    <Dialog>
-      <DialogTrigger className='block'>
-        <div className='flex min-w-[100px] max-w-[150px] items-center justify-center gap-2 rounded-lg bg-light-brown px-2'>
-=======
     <>
       {!isOpen && (
         <motion.div
@@ -113,7 +108,6 @@
           className='flex min-w-[100px] max-w-[200px] cursor-pointer items-center justify-center rounded-lg bg-light-brown px-2'
           onClick={() => setIsOpen(true)}
         >
->>>>>>> c26157bb
           <ValueViewComponent view={valueView} showValue={false} />
         </motion.div>
       )}
