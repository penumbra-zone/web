import { MagnifyingGlassIcon } from '@radix-ui/react-icons';
import { useId, useMemo, useState } from 'react';
import { IconInput } from '@repo/ui/components/ui/icon-input';
import { Dialog, DialogClose, DialogContent, DialogHeader } from '@repo/ui/components/ui/dialog';
import { cn } from '@repo/ui/lib/utils';
import { ValueViewComponent } from '@repo/ui/components/ui/tx/view/value';
import { BalancesResponse } from '@buf/penumbra-zone_penumbra.bufbuild_es/penumbra/view/v1/view_pb';
import { getAddressIndex } from '@penumbra-zone/getters/address-view';
import { getDisplayDenomFromView, getSymbolFromValueView } from '@penumbra-zone/getters/value-view';
import { Box } from '@repo/ui/components/ui/box';
import { motion } from 'framer-motion';
<<<<<<< HEAD
import { Metadata } from '@buf/penumbra-zone_penumbra.bufbuild_es/penumbra/core/asset/v1/asset_pb';
import { filterMetadataBySearch } from './asset-selector';
import { getMetadataFromBalancesResponseOptional } from '@penumbra-zone/getters/balances-response';
import { AssetIcon } from '@repo/ui/components/ui/tx/view/asset-icon';
import { emptyBalanceResponse } from '../../utils/empty-balance-response';

const isMetadata = (asset: BalancesResponse | Metadata): asset is Metadata => {
  return Boolean('symbol' in asset && 'name' in asset && 'display' in asset);
};

const isBalance = (asset: BalancesResponse | Metadata): asset is BalancesResponse => {
  return 'balanceView' in asset && 'accountAddress' in asset;
};

const filterBalanceBySearch = (search: string) => (balancesResponse: BalancesResponse) =>
  getDisplayDenomFromView(balancesResponse.balanceView)
=======
import { isKnown } from '../swap/helpers';

const bySearch = (search: string) => (balancesResponse: BalancesResponse) =>
  isKnown(balancesResponse) &&
  (getDisplayDenomFromView(balancesResponse.balanceView)
>>>>>>> 2f0a8e4a
    .toLocaleLowerCase()
    .includes(search.toLocaleLowerCase()) ||
    getSymbolFromValueView(balancesResponse.balanceView)
      .toLocaleLowerCase()
      .includes(search.toLocaleLowerCase()));

const bySearch = (search: string) => (asset: Metadata | BalancesResponse) => {
  if (isMetadata(asset)) {
    return filterMetadataBySearch(search)(asset);
  }
  if (isBalance(asset)) return filterBalanceBySearch(search)(asset);
  return false;
};

const mergeBalancesAndAssets = (balances: BalancesResponse[] = [], assets: Metadata[] = []) => {
  const filteredAssets = assets.filter(asset => {
    return !balances.some(balance => {
      const balanceMetadata = getMetadataFromBalancesResponseOptional(balance);
      return balanceMetadata?.equals(asset);
    });
  });
  return [...balances, ...filteredAssets];
};

interface BalanceItemProps {
  asset: BalancesResponse | Metadata;
  value?: BalancesResponse | Metadata;
  onSelect: (value: BalancesResponse | Metadata) => void;
}

const BalanceItem = ({ asset, value, onSelect }: BalanceItemProps) => {
  const account = isBalance(asset) ? getAddressIndex(asset.accountAddress).account : undefined;
  const metadata = isMetadata(asset) ? asset : getMetadataFromBalancesResponseOptional(asset);

  const isSelected = useMemo(() => {
    if (!value) return false;
    if (isMetadata(value) && isMetadata(asset)) {
      return value.equals(asset);
    }
    if (isBalance(value) && isBalance(asset)) {
      return value.equals(asset);
    }
    return false;
  }, [asset, value]);

  return (
    <div className='flex flex-col'>
      <DialogClose onClick={() => onSelect(asset)}>
        <div
          className={cn(
            'grid grid-cols-4 py-[10px] gap-3 cursor-pointer hover:bg-light-brown hover:px-4 hover:-mx-4 font-bold text-muted-foreground',
            isSelected && 'bg-light-brown px-4 -mx-4',
          )}
        >
          {metadata && (
            <div className='col-span-2 flex items-center justify-start gap-1'>
              <AssetIcon metadata={metadata} />
              <p className='truncate'>{metadata.symbol || 'Unknown asset'}</p>
            </div>
          )}

          <div className='flex justify-end'>
            {isBalance(asset) && (
              <ValueViewComponent showIcon={false} showDenom={false} view={asset.balanceView} />
            )}
          </div>

          <p className='flex justify-center'>{account}</p>
        </div>
      </DialogClose>
    </div>
  );
};

interface BalanceSelectorProps {
  value: BalancesResponse | undefined;
  onChange: (selection: BalancesResponse) => void;
  balances?: BalancesResponse[];
  assets?: Metadata[];
}

/**
 * Renders balances the user holds, and allows the user to select one. This is
 * useful for a form where the user wants to send/sell/swap an asset that they
 * already hold.
 *
 * Use `<AssetSelector />` if you want to render assets that aren't tied to any
 * balance.
 */
export default function BalanceSelector({
  value,
  balances,
  onChange,
  assets,
}: BalanceSelectorProps) {
  const [search, setSearch] = useState('');
  const [isOpen, setIsOpen] = useState(false);
  const layoutId = useId();

  const allAssets = mergeBalancesAndAssets(balances, assets);
  const filteredBalances = search ? allAssets.filter(bySearch(search)) : allAssets;

  const onSelect = (asset: BalancesResponse | Metadata) => {
    if (!isMetadata(asset)) {
      onChange(asset);
      return;
    }
    onChange(emptyBalanceResponse(asset));
  };

  return (
    <>
      {!isOpen && (
        <motion.div
          layout
          layoutId={layoutId}
          className='flex min-w-[100px] max-w-[200px] cursor-pointer items-center justify-center rounded-lg bg-light-brown px-2'
          onClick={() => setIsOpen(true)}
        >
          <ValueViewComponent view={value?.balanceView} showValue={false} />
        </motion.div>
      )}

      {isOpen && (
        <>
          {/* 0-opacity placeholder for layout's sake */}
          <div className='flex min-w-[100px] max-w-[200px] px-2 opacity-0'>
            <ValueViewComponent view={value?.balanceView} showValue={false} />
          </div>
        </>
      )}

      <Dialog open={isOpen} onOpenChange={setIsOpen}>
        <DialogContent layoutId={layoutId}>
          <div className='flex max-h-[90dvh] flex-col'>
            <DialogHeader>Select asset</DialogHeader>
            <div className='flex shrink flex-col gap-4 overflow-auto p-4'>
              <Box spacing='compact'>
                <IconInput
                  icon={<MagnifyingGlassIcon className='size-5 text-muted-foreground' />}
                  value={search}
                  onChange={setSearch}
                  autoFocus
                  placeholder='Search assets...'
                />
              </Box>
              <div className='mt-2 grid grid-cols-4 gap-3 font-headline text-base font-semibold'>
                <p className='col-span-2 flex justify-start'>Asset</p>
                <p className='flex justify-end'>Balance</p>
                <p className='flex justify-center'>Account</p>
              </div>
              <div className='flex flex-col gap-2'>
                {filteredBalances.map((asset, i) => (
                  <BalanceItem key={i} asset={asset} value={value} onSelect={onSelect} />
                ))}
              </div>
            </div>
          </div>
        </DialogContent>
      </Dialog>
    </>
  );
}<|MERGE_RESOLUTION|>--- conflicted
+++ resolved
@@ -9,12 +9,12 @@
 import { getDisplayDenomFromView, getSymbolFromValueView } from '@penumbra-zone/getters/value-view';
 import { Box } from '@repo/ui/components/ui/box';
 import { motion } from 'framer-motion';
-<<<<<<< HEAD
 import { Metadata } from '@buf/penumbra-zone_penumbra.bufbuild_es/penumbra/core/asset/v1/asset_pb';
 import { filterMetadataBySearch } from './asset-selector';
 import { getMetadataFromBalancesResponseOptional } from '@penumbra-zone/getters/balances-response';
 import { AssetIcon } from '@repo/ui/components/ui/tx/view/asset-icon';
 import { emptyBalanceResponse } from '../../utils/empty-balance-response';
+import { isKnown } from '../swap/helpers';
 
 const isMetadata = (asset: BalancesResponse | Metadata): asset is Metadata => {
   return Boolean('symbol' in asset && 'name' in asset && 'display' in asset);
@@ -25,14 +25,8 @@
 };
 
 const filterBalanceBySearch = (search: string) => (balancesResponse: BalancesResponse) =>
-  getDisplayDenomFromView(balancesResponse.balanceView)
-=======
-import { isKnown } from '../swap/helpers';
-
-const bySearch = (search: string) => (balancesResponse: BalancesResponse) =>
   isKnown(balancesResponse) &&
   (getDisplayDenomFromView(balancesResponse.balanceView)
->>>>>>> 2f0a8e4a
     .toLocaleLowerCase()
     .includes(search.toLocaleLowerCase()) ||
     getSymbolFromValueView(balancesResponse.balanceView)
