--- conflicted
+++ resolved
@@ -41,22 +41,13 @@
   // Use stakingAssetMetadata if assetFeeMetadata is undefined
   const feeMetadata = assetFeeMetadata ? assetFeeMetadata : stakingAssetMetadata;
 
-<<<<<<< HEAD
-  let feeValueView: ValueView | undefined;
-  if (fee?.amount) {
-    feeValueView = new ValueView({
-      valueView: {
-        case: 'knownAssetId',
-        value: { amount: fee.amount, metadata: feeMetadata },
-=======
   const feeValueView = new ValueView({
     valueView: {
       case: 'knownAssetId',
       value: {
         amount: fee?.amount ?? { hi: 0n, lo: 0n },
         // TODO: once https://github.com/penumbra-zone/web/pull/1468 is merged, change this to metadata: assetFeeMedata
-        metadata: stakingAssetMetadata,
->>>>>>> 6660defe
+        metadata: feeMetadata,
       },
     },
   });
