--- conflicted
+++ resolved
@@ -1,4 +1,6 @@
 import { BalanceValueView } from '@repo/ui/components/ui/balance-value-view';
+import { BalancesResponse } from '@buf/penumbra-zone_penumbra.bufbuild_es/penumbra/view/v1/view_pb';
+import { Metadata } from '@buf/penumbra-zone_penumbra.bufbuild_es/penumbra/core/asset/v1/asset_pb';
 import { Box } from '@repo/ui/components/ui/box';
 import { CandlestickPlot } from '@repo/ui/components/ui/candlestick-plot';
 import { Input } from '@repo/ui/components/ui/input';
@@ -19,36 +21,18 @@
 import BalanceSelector from '../../shared/balance-selector';
 import { useStatus } from '../../../state/status';
 import { hasStakingToken } from '../../../fetchers/staking-token';
-<<<<<<< HEAD
-import { zeroValueView } from '../../../utils/zero-value-view';
-import { isValidAmount } from '../../../state/swap/instant-swap';
-
-const assetOutBalanceSelector = ({ swap: { balancesResponses, assetIn, assetOut } }: AllSlices) => {
-  if (!assetIn || !assetOut) return zeroValueView();
-=======
 import { useStakingTokenMetadata } from '../../../state/shared';
 import { useBalancesResponses, useSwappableAssets } from '../../../state/swap';
 import { FadeIn } from '@repo/ui/components/ui/fade-in';
-
-const isValidAmount = (amount: string, assetIn?: BalancesResponse) =>
-  Number(amount) >= 0 && (!assetIn || !amountMoreThanBalance(assetIn, amount));
-
-const getKnownZeroValueView = (metadata?: Metadata) => {
-  return new ValueView({
-    valueView: {
-      case: 'knownAssetId',
-      value: { amount: new Amount({ lo: 0n }), metadata },
-    },
-  });
-};
+import { zeroValueView } from '../../../utils/zero-value-view';
+import { isValidAmount } from '../../../state/swap/instant-swap';
 
 const getAssetOutBalance = (
   balancesResponses: BalancesResponse[] = [],
   assetIn?: BalancesResponse,
   assetOut?: Metadata,
 ) => {
-  if (!assetIn || !assetOut) return getKnownZeroValueView();
->>>>>>> 2f0a8e4a
+  if (!assetIn || !assetOut) return zeroValueView();
 
   const match = balancesResponses.find(balance => {
     const balanceViewMetadata = getMetadataFromBalancesResponse(balance);
@@ -138,32 +122,6 @@
             </div>
           )}
 
-<<<<<<< HEAD
-          <div className='flex h-full flex-col gap-2'>
-            <BalanceSelector
-              value={assetIn}
-              onChange={setAssetIn}
-              assets={swappableAssets}
-              balances={balancesResponses}
-            />
-            {assetIn?.balanceView && (
-              <BalanceValueView
-                valueView={assetIn.balanceView}
-                error={!isValidAmount(amount, assetIn)}
-                onClick={setInputToBalanceMax}
-              />
-            )}
-          </div>
-
-          <div className='flex flex-col gap-2 pt-2'>
-            <ArrowRight size={16} className='text-muted-foreground' />
-          </div>
-
-          <div className='flex h-full flex-col gap-2'>
-            <AssetSelector assets={swappableAssets} value={assetOut} onChange={setAssetOut} />
-            {assetOut && <BalanceValueView valueView={assetOutBalance} />}
-          </div>
-=======
           <FadeIn condition={!!balancesResponses.error || !!swappableAssets.error}>
             <div className='flex gap-4 text-red'>
               {balancesResponses.error instanceof Error && balancesResponses.error.toString()}
@@ -177,12 +135,14 @@
                 {balancesResponses.data && (
                   <BalanceSelector
                     value={assetIn}
+                    assets={swappableAssets.data}
+                    balances={balancesResponses.data}
                     onChange={setAssetIn}
-                    balances={balancesResponses.data}
                   />
                 )}
                 {assetIn?.balanceView && (
                   <BalanceValueView
+                    error={!isValidAmount(amount, assetIn)}
                     valueView={assetIn.balanceView}
                     onClick={setInputToBalanceMax}
                   />
@@ -206,7 +166,6 @@
               </div>
             </div>
           </FadeIn>
->>>>>>> 2f0a8e4a
         </div>
         {priceHistory.startMetadata && priceHistory.endMetadata && priceHistory.candles.length ? (
           <CandlestickPlot
