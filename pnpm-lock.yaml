--- conflicted
+++ resolved
@@ -40,12 +40,7 @@
         specifier: ^3.1.1
         version: 3.1.1
       turbo:
-<<<<<<< HEAD
-        specifier: ^1.11.1
-=======
         specifier: ^1.11.2
->>>>>>> 83b95344
-        version: 1.11.2
 
   apps/extension:
     dependencies:
