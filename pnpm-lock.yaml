--- conflicted
+++ resolved
@@ -5154,7 +5154,6 @@
     resolution: {integrity: sha512-sdQSFB7+llfUcQHUQO3+B8ERRj0Oa4w9POWMI/puGtuf7gFywGmkaLCElnudfTiKZV+NvHqL0ifzdrI8Ro7ESA==}
     dev: false
 
-<<<<<<< HEAD
   /dashdash@1.14.1:
     resolution: {integrity: sha512-jRFi8UDGo6j+odZiEpjazZaWqEal3w/basFjQHQEwVtZJGDpxbH1MeYluwCS8Xq5wmLJooDlMgvVarmWfGM44g==}
     engines: {node: '>=0.10'}
@@ -5167,8 +5166,6 @@
     engines: {node: '>= 12'}
     dev: false
 
-=======
->>>>>>> b38e1055
   /data-uri-to-buffer@6.0.1:
     resolution: {integrity: sha512-MZd3VlchQkp8rdend6vrx7MmVDJzSNTBvghvKjirLkD+WTChA3KUf0jkE68Q4UyctNqI11zZO9/x2Yx+ub5Cvg==}
     engines: {node: '>= 14'}
