{
  "name": "penumbra-web",
  "version": "1.0.0",
  "packageManager": "pnpm@8.6.11",
  "scripts": {
    "build": "turbo run build",
<<<<<<< HEAD
    "dev": "turbo run dev  --concurrency 12",
=======
    "dev": "turbo run dev  --concurrency 15",
>>>>>>> 279365b9
    "lint": "turbo run lint -- --max-warnings=0",
    "lint:fix": "turbo run lint -- --fix",
    "test": "turbo run test",
    "clean": "turbo clean",
    "format": "prettier --write .",
    "format-check": "prettier --check ."
  },
  "devDependencies": {
    "@turbo/gen": "^1.10.14",
    "@typescript-eslint/eslint-plugin": "^6.7.2",
    "eslint": "^8.49.0",
    "eslint-config-custom": "workspace:*",
    "prettier": "^3.0.3",
    "turbo": "^1.10.14"
  }
}<|MERGE_RESOLUTION|>--- conflicted
+++ resolved
@@ -4,11 +4,7 @@
   "packageManager": "pnpm@8.6.11",
   "scripts": {
     "build": "turbo run build",
-<<<<<<< HEAD
-    "dev": "turbo run dev  --concurrency 12",
-=======
     "dev": "turbo run dev  --concurrency 15",
->>>>>>> 279365b9
     "lint": "turbo run lint -- --max-warnings=0",
     "lint:fix": "turbo run lint -- --fix",
     "test": "turbo run test",
